--- conflicted
+++ resolved
@@ -2178,7 +2178,6 @@
             self.logger.error(f"Error crítico en el procesamiento: {e}", exc_info=True)
             return False
     
-<<<<<<< HEAD
     def _validate_dnp_compliance(self, nodes: Dict[str, MetaNode], 
                                 graph: nx.DiGraph, policy_code: str) -> None:
         """
@@ -2356,64 +2355,6 @@
             self.logger.info(f"Reporte de cumplimiento DNP guardado en: {report_path}")
         except Exception as e:
             self.logger.error(f"Error guardando reporte DNP: {e}")
-=======
-    def _generate_bayesian_reports(self, inferred_mechanisms: Dict[str, Dict[str, Any]],
-                                   counterfactual_audit: Dict[str, Any],
-                                   policy_code: str) -> None:
-        """Generate reports for Bayesian inference results"""
-        # Save mechanism inference results
-        mechanisms_path = self.output_dir / f"{policy_code}_bayesian_mechanisms.json"
-        try:
-            with open(mechanisms_path, 'w', encoding='utf-8') as f:
-                json.dump(inferred_mechanisms, f, indent=2, ensure_ascii=False, default=str)
-            self.logger.info(f"Reporte de mecanismos Bayesianos guardado: {mechanisms_path}")
-        except Exception as e:
-            self.logger.error(f"Error guardando reporte de mecanismos: {e}")
-        
-        # Save counterfactual audit results
-        audit_path = self.output_dir / f"{policy_code}_counterfactual_audit.json"
-        try:
-            with open(audit_path, 'w', encoding='utf-8') as f:
-                json.dump(counterfactual_audit, f, indent=2, ensure_ascii=False, default=str)
-            self.logger.info(f"Auditoría contrafactual guardada: {audit_path}")
-        except Exception as e:
-            self.logger.error(f"Error guardando auditoría contrafactual: {e}")
-        
-        # Generate summary report
-        summary_path = self.output_dir / f"{policy_code}_bayesian_summary.md"
-        try:
-            with open(summary_path, 'w', encoding='utf-8') as f:
-                f.write(f"# Resumen de Inferencia Bayesiana - {policy_code}\n\n")
-                
-                # Mechanisms summary
-                f.write("## Mecanismos Causales Inferidos\n\n")
-                f.write(f"Total de mecanismos analizados: {len(inferred_mechanisms)}\n\n")
-                
-                high_uncertainty = sum(1 for m in inferred_mechanisms.values() 
-                                      if m['uncertainty']['total'] > 0.6)
-                f.write(f"Mecanismos con alta incertidumbre: {high_uncertainty}\n\n")
-                
-                # Counterfactual audit summary
-                f.write("## Auditoría Contrafactual\n\n")
-                summary = counterfactual_audit.get('summary', {})
-                f.write(f"- Nodos totales: {summary.get('total_nodes', 0)}\n")
-                f.write(f"- Omisiones críticas: {summary.get('critical_omissions', 0)}\n")
-                f.write(f"- Probabilidad de éxito estimada: {summary.get('expected_success_probability', 0):.2%}\n")
-                f.write(f"- Score de riesgo sistémico: {summary.get('risk_score', 0):.2f}\n\n")
-                
-                # Top recommendations
-                f.write("## Top 5 Recomendaciones Prioritarias\n\n")
-                recommendations = counterfactual_audit.get('recommendations', [])
-                for i, rec in enumerate(recommendations[:5], 1):
-                    f.write(f"{i}. **{rec['node_id']}** - {rec['omission']}\n")
-                    f.write(f"   - Severidad: {rec['severity']}\n")
-                    f.write(f"   - Prioridad: {rec['priority']:.2f}\n")
-                    f.write(f"   - Recomendación: {rec['recommendation']}\n\n")
-            
-            self.logger.info(f"Resumen Bayesiano guardado: {summary_path}")
-        except Exception as e:
-            self.logger.error(f"Error generando resumen Bayesiano: {e}")
->>>>>>> 685ca28b
 
 
 def main() -> int:
