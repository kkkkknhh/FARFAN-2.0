--- conflicted
+++ resolved
@@ -26,12 +26,6 @@
 from enum import Enum
 import warnings
 
-<<<<<<< HEAD
-# Import new orchestration components
-from module_choreographer import ModuleChoreographer
-from module_interfaces import DependencyInjectionContainer, ModuleDependencies, CDAFAdapter
-from pipeline_dag import PipelineDAG, create_default_pipeline, PipelineExecutor
-=======
 # Import validation and resource management
 from pipeline_validators import (
     DocumentProcessingData,
@@ -51,7 +45,6 @@
     MemoryMonitor,
     cleanup_intermediate_data
 )
->>>>>>> 3ba7a30c
 
 # Configure logging
 logging.basicConfig(
@@ -369,50 +362,6 @@
         )
         
         try:
-<<<<<<< HEAD
-            # Use DAG-based execution if enabled
-            if self.use_dag and self.pipeline_dag:
-                logger.info("Usando ejecución basada en DAG")
-                executor = PipelineExecutor(
-                    self.pipeline_dag, 
-                    self.di_container,
-                    self.choreographer
-                )
-                result = executor.execute({
-                    'pdf_path': pdf_path,
-                    'policy_code': policy_code,
-                    'es_municipio_pdet': es_municipio_pdet
-                })
-                # Update context with results
-                for key, value in result.items():
-                    if hasattr(ctx, key):
-                        setattr(ctx, key, value)
-            else:
-                # Traditional stage-by-stage execution
-                # STAGE 1-2: Document Loading and Extraction
-                ctx = self._stage_extract_document(ctx)
-                
-                # STAGE 3: Semantic Analysis
-                ctx = self._stage_semantic_analysis(ctx)
-                
-                # STAGE 4: Causal Extraction
-                ctx = self._stage_causal_extraction(ctx)
-                
-                # STAGE 5: Mechanism Inference
-                ctx = self._stage_mechanism_inference(ctx)
-                
-                # STAGE 6: Financial Audit
-                ctx = self._stage_financial_audit(ctx)
-                
-                # STAGE 7: DNP Validation
-                ctx = self._stage_dnp_validation(ctx, es_municipio_pdet)
-                
-                # STAGE 8: Question Answering (300 preguntas)
-                ctx = self._stage_question_answering(ctx)
-                
-                # STAGE 9: Report Generation (Micro, Meso, Macro)
-                ctx = self._stage_report_generation(ctx)
-=======
             # STAGE 1-2: Document Loading and Extraction
             with managed_stage_execution("STAGE 1-2"):
                 ctx = self._stage_extract_document(ctx)
@@ -455,7 +404,6 @@
             
             # Generate final memory report
             memory_report = memory_monitor.report()
->>>>>>> 3ba7a30c
             
             logger.info(f"✅ Procesamiento completado exitosamente para {policy_code}")
             
