#!/usr/bin/env python3
"""
Report Generator for FARFAN 2.0
Generación de reportes a tres niveles: Micro, Meso y Macro

NIVEL MICRO: Reporte individual de las 300 preguntas
NIVEL MESO: Agrupación en 4 clústeres por 6 dimensiones analíticas
NIVEL MACRO: Evaluación global de alineación con el decálogo (retrospectiva y prospectiva)

Enhanced with:
- Doctoral-level quality argumentation
- SMART recommendations with AHP prioritization
- Full evidence traceability
- Narrative coherence validation between levels
"""

import json
import logging
from dataclasses import dataclass, asdict
from pathlib import Path
from typing import Dict, List, Any, Optional
from datetime import datetime
from enum import Enum

# Import SMART recommendations framework
try:
    from smart_recommendations import (
        SMARTRecommendation, SMARTCriteria, SuccessMetric,
        Priority, ImpactLevel, RecommendationPrioritizer,
        AHPWeights, Dependency
    )
    SMART_AVAILABLE = True
except ImportError:
    SMART_AVAILABLE = False
    logging.warning("SMART recommendations module not available")

logger = logging.getLogger("report_generator")


class ClusterMeso(Enum):
    """4 Clústeres para agrupación meso"""
    C1_SEGURIDAD_PAZ = "C1"  # P1, P2, P8 (Seguridad, Alertas, Líderes)
    C2_DERECHOS_SOCIALES = "C2"  # P4, P5, P6 (Derechos, Víctimas, Niñez)
    C3_TERRITORIO_AMBIENTE = "C3"  # P3, P7 (Ambiente, Rural)
    C4_POBLACIONES_ESPECIALES = "C4"  # P9, P10 (Cárcel, Migración)


class ReportGenerator:
    """
    Generador de reportes a tres niveles con análisis cuantitativo y cualitativo
    """
    
    def __init__(self, output_dir: Path):
        self.output_dir = Path(output_dir)
        self.output_dir.mkdir(parents=True, exist_ok=True)
        
        # Mapping de puntos a clústeres
        self.punto_to_cluster = {
            "P1": ClusterMeso.C1_SEGURIDAD_PAZ,
            "P2": ClusterMeso.C1_SEGURIDAD_PAZ,
            "P8": ClusterMeso.C1_SEGURIDAD_PAZ,
            "P4": ClusterMeso.C2_DERECHOS_SOCIALES,
            "P5": ClusterMeso.C2_DERECHOS_SOCIALES,
            "P6": ClusterMeso.C2_DERECHOS_SOCIALES,
            "P3": ClusterMeso.C3_TERRITORIO_AMBIENTE,
            "P7": ClusterMeso.C3_TERRITORIO_AMBIENTE,
            "P9": ClusterMeso.C4_POBLACIONES_ESPECIALES,
            "P10": ClusterMeso.C4_POBLACIONES_ESPECIALES
        }
    
    def generate_micro_report(self, question_responses: Dict[str, Any], 
                             policy_code: str) -> Dict:
        """
        Genera reporte nivel MICRO: 300 respuestas individuales
        
        Estructura:
        {
            "pregunta_id": {
                "pregunta": "texto de la pregunta",
                "respuesta": "texto de respuesta directa",
                "argumento": "2+ párrafos de argumentación doctoral",
                "nota_cuantitativa": 0.85,
                "evidencia": [...],
                "modulos_utilizados": [...],
                "nivel_confianza": 0.9
            },
            ...
        }
        """
        logger.info("Generando reporte MICRO (300 preguntas)...")
        
        micro_report = {
            "metadata": {
                "policy_code": policy_code,
                "generated_at": datetime.now().isoformat(),
                "total_questions": len(question_responses),
                "report_level": "MICRO"
            },
            "responses": {}
        }
        
        # Convert responses to dict format
        for question_id, response in question_responses.items():
            micro_report["responses"][question_id] = {
                "pregunta_id": response.pregunta_id,
                "respuesta": response.respuesta_texto,
                "argumento": response.argumento,
                "nota_cuantitativa": response.nota_cuantitativa,
                "evidencia": response.evidencia,
                "modulos_utilizados": response.modulos_utilizados,
                "nivel_confianza": response.nivel_confianza
            }
        
        # Calculate statistics
        notas = [r.nota_cuantitativa for r in question_responses.values()]
        micro_report["statistics"] = {
            "promedio_general": sum(notas) / len(notas) if notas else 0,
            "nota_maxima": max(notas) if notas else 0,
            "nota_minima": min(notas) if notas else 0,
            "preguntas_excelentes": sum(1 for n in notas if n >= 0.85),
            "preguntas_buenas": sum(1 for n in notas if 0.70 <= n < 0.85),
            "preguntas_aceptables": sum(1 for n in notas if 0.55 <= n < 0.70),
            "preguntas_insuficientes": sum(1 for n in notas if n < 0.55)
        }
        
        # Save to file
        output_file = self.output_dir / f"micro_report_{policy_code}.json"
        with open(output_file, 'w', encoding='utf-8') as f:
            json.dump(micro_report, f, indent=2, ensure_ascii=False)
        
        logger.info(f"✓ Reporte MICRO guardado: {output_file}")
        logger.info(f"  Promedio general: {micro_report['statistics']['promedio_general']:.3f}")
        
        return micro_report
    
    def generate_meso_report(self, question_responses: Dict[str, Any],
                            policy_code: str) -> Dict:
        """
        Genera reporte nivel MESO: 4 clústeres × 6 dimensiones
        
        Agrupación:
        - C1: Seguridad y Paz (P1, P2, P8)
        - C2: Derechos Sociales (P4, P5, P6)
        - C3: Territorio y Ambiente (P3, P7)
        - C4: Poblaciones Especiales (P9, P10)
        
        Para cada clúster se analiza en las 6 dimensiones:
        D1-Insumos, D2-Actividades, D3-Productos, D4-Resultados, D5-Impactos, D6-Causalidad
        """
        logger.info("Generando reporte MESO (4 clústeres × 6 dimensiones)...")
        
        meso_report = {
            "metadata": {
                "policy_code": policy_code,
                "generated_at": datetime.now().isoformat(),
                "report_level": "MESO",
                "clusters": 4,
                "dimensions": 6
            },
            "clusters": {}
        }
        
        # Group responses by cluster and dimension
        for cluster in ClusterMeso:
            cluster_data = {
                "nombre": self._get_cluster_name(cluster),
                "puntos_incluidos": self._get_cluster_puntos(cluster),
                "dimensiones": {},
                "evaluacion_general": ""
            }
            
            # For each dimension (D1-D6)
            for dim_num in range(1, 7):
                dim_id = f"D{dim_num}"
                
                # Collect responses for this cluster and dimension
                dim_responses = []
                for question_id, response in question_responses.items():
                    # Parse question_id: "P1-D1-Q1"
                    parts = question_id.split('-')
                    if len(parts) >= 2:
                        punto = parts[0]
                        dimension = parts[1]
                        
                        if self.punto_to_cluster.get(punto) == cluster and dimension == dim_id:
                            dim_responses.append(response)
                
                # Calculate dimension score for this cluster
                if dim_responses:
                    dim_notas = [r.nota_cuantitativa for r in dim_responses]
                    dim_score = sum(dim_notas) / len(dim_notas)
                    
                    cluster_data["dimensiones"][dim_id] = {
                        "dimension_nombre": self._get_dimension_name(dim_id),
                        "score": dim_score,
                        "num_preguntas": len(dim_responses),
                        "nivel_cumplimiento": self._get_nivel_from_score(dim_score),
                        "observaciones": self._generate_dimension_observations(
                            cluster, dim_id, dim_responses, dim_score
                        )
                    }
            
            # Generate general cluster evaluation
            cluster_data["evaluacion_general"] = self._generate_cluster_evaluation(
                cluster, cluster_data["dimensiones"]
            )
            
            meso_report["clusters"][cluster.value] = cluster_data
        
        # Calculate overall meso statistics
        all_dim_scores = []
        for cluster_data in meso_report["clusters"].values():
            for dim_data in cluster_data["dimensiones"].values():
                all_dim_scores.append(dim_data["score"])
        
        meso_report["statistics"] = {
            "promedio_clusters": sum(all_dim_scores) / len(all_dim_scores) if all_dim_scores else 0,
            "cluster_mejor": self._find_best_cluster(meso_report["clusters"]),
            "cluster_debil": self._find_weakest_cluster(meso_report["clusters"]),
            "dimension_mejor": self._find_best_dimension(meso_report["clusters"]),
            "dimension_debil": self._find_weakest_dimension(meso_report["clusters"])
        }
        
        # Save to file
        output_file = self.output_dir / f"meso_report_{policy_code}.json"
        with open(output_file, 'w', encoding='utf-8') as f:
            json.dump(meso_report, f, indent=2, ensure_ascii=False)
        
        logger.info(f"✓ Reporte MESO guardado: {output_file}")
        logger.info(f"  Promedio clústeres: {meso_report['statistics']['promedio_clusters']:.3f}")
        
        return meso_report
    
    def generate_macro_report(self, question_responses: Dict[str, Any],
                             compliance_score: float, policy_code: str) -> Dict:
        """
        Genera reporte nivel MACRO: Alineación global con el decálogo
        
        Enhanced with:
        - SMART recommendations with AHP prioritization
        - Narrative coherence validation
        - Full evidence traceability
        
        Incluye:
        1. Evaluación retrospectiva (¿qué tan lejos/cerca está?)
        2. Evaluación prospectiva (¿qué se debe mejorar?)
        3. Score global basado en promedio de las 300 preguntas
        4. Recomendaciones prioritarias SMART
        5. Validación de coherencia narrativa
        """
        logger.info("Generando reporte MACRO (alineación con decálogo)...")
        
        # Calculate global score
        notas = [r.nota_cuantitativa for r in question_responses.values()]
        global_score = sum(notas) / len(notas) if notas else 0
        
        # Determine alignment level
        alignment_level = self._get_alignment_level(global_score)
        
        # Generate SMART recommendations
        recommendations = self._generate_priority_recommendations(
            question_responses, compliance_score
        )
        
        # Serialize recommendations
        if SMART_AVAILABLE and recommendations and hasattr(recommendations[0], 'to_dict'):
            recommendations_data = [r.to_dict() for r in recommendations]
            recommendations_summary = [f"{r.id}: {r.title} (Prioridad: {r.priority.value}, AHP: {r.ahp_score}/10)" 
                                      for r in recommendations]
        else:
            recommendations_data = recommendations
            recommendations_summary = recommendations
        
        macro_report = {
            "metadata": {
                "policy_code": policy_code,
                "generated_at": datetime.now().isoformat(),
                "report_level": "MACRO",
                "smart_recommendations_enabled": SMART_AVAILABLE
            },
            "evaluacion_global": {
                "score_global": global_score,
                "score_dnp_compliance": compliance_score,
                "nivel_alineacion": alignment_level,
                "total_preguntas": len(question_responses)
            },
            "analisis_retrospectivo": self._generate_retrospective_analysis(
                global_score, question_responses
            ),
            "analisis_prospectivo": self._generate_prospective_analysis(
                global_score, question_responses
            ),
            "recomendaciones_prioritarias": recommendations_data,
            "recomendaciones_summary": recommendations_summary,
            "fortalezas_identificadas": self._identify_strengths(question_responses),
            "debilidades_criticas": self._identify_critical_weaknesses(question_responses),
            "coherencia_narrativa": self._validate_narrative_coherence(
                global_score, question_responses
            )
        }
        
        # Generate implementation roadmap if SMART recommendations available
        if SMART_AVAILABLE and recommendations and hasattr(recommendations[0], 'to_dict'):
            prioritizer = RecommendationPrioritizer()
            roadmap_md = prioritizer.generate_implementation_roadmap(recommendations)
            
            # Save roadmap
            roadmap_file = self.output_dir / f"roadmap_{policy_code}.md"
            with open(roadmap_file, 'w', encoding='utf-8') as f:
                f.write(roadmap_md)
            
            logger.info(f"✓ Roadmap de implementación guardado: {roadmap_file}")
            macro_report["roadmap_file"] = str(roadmap_file)
        
        # Generate Markdown report
        self._generate_macro_markdown(macro_report, policy_code)
        
        # Save JSON version
        output_file = self.output_dir / f"macro_report_{policy_code}.json"
        with open(output_file, 'w', encoding='utf-8') as f:
            json.dump(macro_report, f, indent=2, ensure_ascii=False)
        
        logger.info(f"✓ Reporte MACRO guardado: {output_file}")
        logger.info(f"  Nivel de alineación: {alignment_level}")
        logger.info(f"  Score global: {global_score:.3f}")
        
        return macro_report
    
    def _validate_narrative_coherence(self, global_score: float, 
                                     responses: Dict) -> Dict[str, Any]:
        """
        Valida coherencia narrativa bidireccional entre niveles
        
        Returns:
            Dict with coherence validation results
        """
        coherence = {
            "is_coherent": True,
            "warnings": [],
            "validations": {}
        }
        
        # Validation 1: Global score should be consistent with individual responses
        notas = [r.nota_cuantitativa for r in responses.values()]
        calculated_global = sum(notas) / len(notas) if notas else 0
        
        if abs(global_score - calculated_global) > 0.01:
            coherence["warnings"].append(
                f"Score global ({global_score:.3f}) no coincide con promedio calculado ({calculated_global:.3f})"
            )
            coherence["is_coherent"] = False
        
        coherence["validations"]["score_consistency"] = {
            "expected": calculated_global,
            "actual": global_score,
            "difference": abs(global_score - calculated_global),
            "passed": abs(global_score - calculated_global) <= 0.01
        }
        
        # Validation 2: Distribution analysis
        excellent = sum(1 for n in notas if n >= 0.85)
        good = sum(1 for n in notas if 0.70 <= n < 0.85)
        acceptable = sum(1 for n in notas if 0.55 <= n < 0.70)
        poor = sum(1 for n in notas if n < 0.55)
        
        coherence["validations"]["distribution"] = {
            "excelente": excellent,
            "bueno": good,
            "aceptable": acceptable,
            "insuficiente": poor,
            "total": len(notas)
        }
        
        # Validation 3: Dimension consistency
        dim_scores = {}
        for qid, r in responses.items():
            parts = qid.split('-')
            if len(parts) >= 2:
                dim = parts[1]
                if dim not in dim_scores:
                    dim_scores[dim] = []
                dim_scores[dim].append(r.nota_cuantitativa)
        
        dim_averages = {d: sum(scores)/len(scores) for d, scores in dim_scores.items()}
        dim_avg_global = sum(dim_averages.values()) / len(dim_averages) if dim_averages else 0
        
        coherence["validations"]["dimension_consistency"] = {
            "dimension_averages": dim_averages,
            "dimension_global": dim_avg_global,
            "matches_global": abs(dim_avg_global - global_score) <= 0.02
        }
        
        # Validation 4: Cross-reference availability
        coherence["validations"]["cross_references"] = {
            "micro_to_meso": "Implemented via question ID grouping",
            "meso_to_macro": "Implemented via dimension aggregation",
            "macro_to_micro": "Implemented via evidence traceability"
        }
        
        return coherence
    
    def _get_cluster_name(self, cluster: ClusterMeso) -> str:
        """Retorna el nombre descriptivo del clúster"""
        names = {
            ClusterMeso.C1_SEGURIDAD_PAZ: "Derechos de las Mujeres, Prevención de Violencia y Protección de Líderes",
            ClusterMeso.C2_DERECHOS_SOCIALES: "Derechos Económicos, Sociales, Culturales y Poblaciones Vulnerables",
            ClusterMeso.C3_TERRITORIO_AMBIENTE: "Ambiente, Cambio Climático, Tierras y Territorios",
            ClusterMeso.C4_POBLACIONES_ESPECIALES: "Personas Privadas de Libertad y Migración"
        }
        return names[cluster]
    
    def _get_cluster_puntos(self, cluster: ClusterMeso) -> List[str]:
        """Retorna los puntos del decálogo incluidos en el clúster"""
        punto_lists = {
            ClusterMeso.C1_SEGURIDAD_PAZ: ["P1-Mujeres/Género", "P2-Prevención Violencia", "P8-Líderes DDHH"],
            ClusterMeso.C2_DERECHOS_SOCIALES: ["P4-Derechos ESC", "P5-Víctimas/Paz", "P6-Niñez/Juventud"],
            ClusterMeso.C3_TERRITORIO_AMBIENTE: ["P3-Ambiente/Clima", "P7-Tierras"],
            ClusterMeso.C4_POBLACIONES_ESPECIALES: ["P9-PPL", "P10-Migración"]
        }
        return punto_lists[cluster]
    
    def _get_dimension_name(self, dim_id: str) -> str:
        """Retorna el nombre de la dimensión"""
        names = {
            "D1": "Insumos (Diagnóstico y Líneas Base)",
            "D2": "Actividades (Formalizadas)",
            "D3": "Productos (Verificables)",
            "D4": "Resultados (Medibles)",
            "D5": "Impactos (Largo Plazo)",
            "D6": "Causalidad (Teoría de Cambio)"
        }
        return names.get(dim_id, dim_id)
    
    def _get_nivel_from_score(self, score: float) -> str:
        """Convierte score a nivel de cumplimiento"""
        if score >= 0.85:
            return "Excelente"
        elif score >= 0.70:
            return "Bueno"
        elif score >= 0.55:
            return "Aceptable"
        else:
            return "Insuficiente"
    
    def _generate_dimension_observations(self, cluster: ClusterMeso, dim_id: str,
                                        responses: List, score: float) -> str:
        """Genera observaciones cualitativas para una dimensión en un clúster"""
        nivel = self._get_nivel_from_score(score)
        
        if nivel == "Excelente":
            return f"La dimensión {dim_id} muestra un desempeño excelente en el clúster {cluster.value}, con evidencia sólida y formulación robusta."
        elif nivel == "Bueno":
            return f"La dimensión {dim_id} presenta un buen nivel de desarrollo en {cluster.value}, aunque hay espacio para fortalecimiento."
        elif nivel == "Aceptable":
            return f"La dimensión {dim_id} alcanza un nivel aceptable pero requiere mejoras significativas en {cluster.value}."
        else:
            return f"La dimensión {dim_id} muestra debilidades críticas en {cluster.value} que deben ser atendidas prioritariamente."
    
    def _generate_cluster_evaluation(self, cluster: ClusterMeso, 
                                    dimensiones: Dict) -> str:
        """Genera evaluación general del clúster"""
        if not dimensiones:
            return "Sin información suficiente para evaluar este clúster."
        
        avg_score = sum(d["score"] for d in dimensiones.values()) / len(dimensiones)
        cluster_name = self._get_cluster_name(cluster)
        
        evaluation = f"""
Evaluación General del Clúster {cluster.value} - {cluster_name}:

El clúster presenta un score promedio de {avg_score:.2f}, lo que indica un nivel de desarrollo 
{self._get_nivel_from_score(avg_score).lower()}. Analizando las seis dimensiones del marco lógico, 
se observa que:

- Las dimensiones más fuertes son: {self._identify_top_dimensions(dimensiones, 2)}
- Las dimensiones que requieren atención son: {self._identify_weak_dimensions(dimensiones, 2)}

Este clúster agrupa áreas temáticas relacionadas que comparten desafíos comunes en términos de
formulación de políticas públicas y teoría de cambio. La coherencia interna del clúster y la
integración entre los diferentes puntos del decálogo son fundamentales para lograr impactos
sostenibles en el territorio.
"""
        return evaluation.strip()
    
    def _identify_top_dimensions(self, dimensiones: Dict, n: int) -> str:
        """Identifica las n mejores dimensiones"""
        sorted_dims = sorted(dimensiones.items(), key=lambda x: x[1]["score"], reverse=True)
        top_dims = sorted_dims[:n]
        return ", ".join([f"{d[0]} ({d[1]['score']:.2f})" for d in top_dims])
    
    def _identify_weak_dimensions(self, dimensiones: Dict, n: int) -> str:
        """Identifica las n dimensiones más débiles"""
        sorted_dims = sorted(dimensiones.items(), key=lambda x: x[1]["score"])
        weak_dims = sorted_dims[:n]
        return ", ".join([f"{d[0]} ({d[1]['score']:.2f})" for d in weak_dims])
    
    def _find_best_cluster(self, clusters: Dict) -> str:
        """Encuentra el clúster con mejor desempeño"""
        best_cluster = None
        best_score = 0
        
        for cluster_id, cluster_data in clusters.items():
            if cluster_data["dimensiones"]:
                avg = sum(d["score"] for d in cluster_data["dimensiones"].values()) / len(cluster_data["dimensiones"])
                if avg > best_score:
                    best_score = avg
                    best_cluster = cluster_id
        
        return f"{best_cluster} ({best_score:.2f})" if best_cluster else "N/A"
    
    def _find_weakest_cluster(self, clusters: Dict) -> str:
        """Encuentra el clúster más débil"""
        weak_cluster = None
        weak_score = 1.0
        
        for cluster_id, cluster_data in clusters.items():
            if cluster_data["dimensiones"]:
                avg = sum(d["score"] for d in cluster_data["dimensiones"].values()) / len(cluster_data["dimensiones"])
                if avg < weak_score:
                    weak_score = avg
                    weak_cluster = cluster_id
        
        return f"{weak_cluster} ({weak_score:.2f})" if weak_cluster else "N/A"
    
    def _extract_dimension_scores_from_clusters(self, clusters: Dict) -> Dict[str, List[float]]:
        """Helper: extrae scores de dimensiones desde clusters"""
        dim_scores = {}
        for cluster_data in clusters.values():
            for dim_id, dim_data in cluster_data["dimensiones"].items():
                if dim_id not in dim_scores:
                    dim_scores[dim_id] = []
                dim_scores[dim_id].append(dim_data["score"])
        return dim_scores
    
    def _find_best_dimension(self, clusters: Dict) -> str:
        """Encuentra la dimensión con mejor desempeño global"""
        dim_scores = self._extract_dimension_scores_from_clusters(clusters)
        dim_averages = {d: sum(scores)/len(scores) for d, scores in dim_scores.items()}
        best_dim = max(dim_averages.items(), key=lambda x: x[1])
        return f"{best_dim[0]} ({best_dim[1]:.2f})"
    
    def _find_weakest_dimension(self, clusters: Dict) -> str:
        """Encuentra la dimensión más débil globalmente"""
        dim_scores = self._extract_dimension_scores_from_clusters(clusters)
        dim_averages = {d: sum(scores)/len(scores) for d, scores in dim_scores.items()}
        weak_dim = min(dim_averages.items(), key=lambda x: x[1])
        return f"{weak_dim[0]} ({weak_dim[1]:.2f})"
    
    def _get_alignment_level(self, score: float) -> str:
        """Determina el nivel de alineación con el decálogo"""
        if score >= 0.85:
            return "Altamente Alineado"
        elif score >= 0.70:
            return "Alineado"
        elif score >= 0.55:
            return "Parcialmente Alineado"
        else:
            return "No Alineado"
    
    def _generate_retrospective_analysis(self, global_score: float, 
                                        responses: Dict) -> str:
        """Genera análisis retrospectivo: ¿qué tan lejos/cerca está?"""
        nivel = self._get_alignment_level(global_score)
        distancia = (1.0 - global_score) * 100  # Porcentaje de distancia al óptimo
        
        analysis = f"""
ANÁLISIS RETROSPECTIVO: Distancia del Plan respecto al Decálogo

Con un score global de {global_score:.2f} ({global_score*100:.1f}%), el plan se encuentra en un nivel 
de alineación "{nivel}" respecto a los estándares establecidos en el decálogo de política pública.

Esto significa que el plan está aproximadamente a {distancia:.1f}% de distancia del cumplimiento óptimo
de los criterios de evaluación causal. En términos prácticos:

- De las {len(responses)} preguntas evaluadas, {sum(1 for r in responses.values() if r.nota_cuantitativa >= 0.85)}
  alcanzan nivel excelente (≥85%).
- {sum(1 for r in responses.values() if r.nota_cuantitativa < 0.55)} preguntas presentan 
  cumplimiento insuficiente (<55%) y requieren atención inmediata.

El análisis detallado por dimensiones revela que las principales brechas se concentran en:
- Formalización de actividades (D2)
- Medición de resultados (D4)
- Especificación de teorías de cambio (D6)

Estas brechas son consistentes con los desafíos típicos de formulación de planes de desarrollo
territorial en Colombia, donde la urgencia de la gestión administrativa a menudo limita la
rigurosidad metodológica en el diseño de intervenciones.
"""
        return analysis.strip()
    
    def _generate_prospective_analysis(self, global_score: float,
                                      responses: Dict) -> str:
        """Genera análisis prospectivo: ¿qué se debe mejorar?"""
        analysis = f"""
ANÁLISIS PROSPECTIVO: Ruta de Mejoramiento

Para alcanzar un nivel de alineación óptimo (≥85%) con el decálogo, el plan debe emprender
acciones correctivas en las siguientes líneas estratégicas:

1. **Fortalecimiento del Diagnóstico** (Dimensión D1):
   - Incorporar líneas base cuantitativas con fuentes oficiales (DANE, DNP, SISPRO)
   - Especificar series temporales mínimas de 3 años
   - Cuantificar brechas y reconocer explícitamente vacíos de información

2. **Formalización de Intervenciones** (Dimensión D2):
   - Estructurar actividades en formato tabular con responsables, cronogramas y costos
   - Especificar mecanismos causales que conecten actividades con resultados
   - Identificar y mitigar riesgos de implementación

3. **Verificabilidad de Productos** (Dimensión D3):
   - Definir indicadores con fórmulas, fuentes y líneas base
   - Alinear con catálogo MGA cuando sea posible
   - Garantizar trazabilidad presupuestal (BPIN/PPI)

4. **Medición de Resultados** (Dimensión D4):
   - Especificar outcomes con ventanas de maduración realistas
   - Establecer supuestos verificables
   - Alinear con PND y ODS

5. **Proyección de Impactos** (Dimensión D5):
   - Definir rutas de transmisión resultado→impacto
   - Usar proxies cuando la medición directa no sea factible
   - Considerar riesgos sistémicos y efectos no deseados

6. **Teoría de Cambio Explícita** (Dimensión D6):
   - Documentar causas raíz, mediadores y moderadores
   - Crear diagramas causales que permitan validación
   - Establecer mecanismos de monitoreo y aprendizaje adaptativo

La implementación de estas mejoras debe priorizarse según:
- **Urgencia**: Dimensiones con score <0.55
- **Impacto**: Dimensiones críticas para cada punto del decálogo
- **Viabilidad**: Disponibilidad de datos y capacidad técnica
"""
        return analysis.strip()
    
    def _extract_dimension_scores_from_responses(self, responses: Dict) -> Dict[str, List[float]]:
        """Helper: extrae scores de dimensiones desde respuestas de preguntas"""
        dim_scores = {}
        for qid, r in responses.items():
            # Extract dimension from question_id (e.g., "P1-D1-Q1" -> "D1")
            parts = qid.split('-')
            if len(parts) >= 2:
                dim = parts[1]
                if dim not in dim_scores:
                    dim_scores[dim] = []
                dim_scores[dim].append(r.nota_cuantitativa)
        return dim_scores
    
    def _generate_priority_recommendations(self, responses: Dict,
                                          compliance_score: float) -> List[Any]:
        """
        Genera recomendaciones prioritarias con criterios SMART y priorización AHP
        
        Returns:
            List of SMARTRecommendation objects (if available) or dict representations
        """
        recommendations = []
        
        if not SMART_AVAILABLE:
            # Fallback to simple recommendations if SMART module not available
            return self._generate_simple_recommendations(responses, compliance_score)
        
        # Analyze critical gaps
        critical_questions = [
            (qid, r) for qid, r in responses.items() 
            if r.nota_cuantitativa < 0.40
        ]
        
        # Dimension-specific analysis
        dim_scores = {}
        for qid, r in responses.items():
            parts = qid.split('-')
            if len(parts) >= 2:
                dim = parts[1]
                if dim not in dim_scores:
                    dim_scores[dim] = []
                dim_scores[dim].append(r.nota_cuantitativa)
        
        rec_counter = 1
        
        # Critical recommendation for severe gaps
        if len(critical_questions) > 10:
            rec_id = f"REC-{rec_counter:03d}"
            rec_counter += 1
            
            rec = SMARTRecommendation(
                id=rec_id,
                title="Reformulación integral del plan de desarrollo",
                smart_criteria=SMARTCriteria(
                    specific=f"Reformular {len(critical_questions)} preguntas críticas con cumplimiento <40% "
                             f"incorporando evidencia documental, líneas base cuantitativas y teorías de cambio explícitas",
                    measurable=f"Incrementar score promedio de preguntas críticas de {sum(r.nota_cuantitativa for _, r in critical_questions)/len(critical_questions):.2f} "
                               f"a mínimo 0.70 (incremento esperado de {0.70 - sum(r.nota_cuantitativa for _, r in critical_questions)/len(critical_questions):.2f} puntos)",
                    achievable="Requiere equipo técnico especializado, acceso a fuentes de datos oficiales (DANE, DNP), "
                              f"presupuesto estimado $200-500M COP para consultoría y fortalecimiento técnico",
                    relevant="Alineado con requisitos DNP para planes de desarrollo territorial y cumplimiento normativo "
                            "(Ley 152/1994, Decreto 893/2017)",
                    time_bound="Implementación en 12 meses con revisiones trimestrales y ajustes iterativos"
                ),
                impact_score=9.5,
                cost_score=4.0,  # High cost
                urgency_score=10.0,  # Critical urgency
                viability_score=7.0,
                priority=Priority.CRITICAL,
                impact_level=ImpactLevel.TRANSFORMATIONAL,
                success_metrics=[
                    SuccessMetric(
                        name="Score promedio preguntas críticas",
                        description="Promedio de notas cuantitativas en preguntas con cumplimiento inicial <40%",
                        baseline=sum(r.nota_cuantitativa for _, r in critical_questions)/len(critical_questions),
                        target=0.70,
                        unit="score (0-1)",
                        measurement_method="Evaluación FARFAN post-reformulación",
                        verification_source="Sistema de evaluación FARFAN"
                    ),
                    SuccessMetric(
                        name="Compliance Score DNP",
                        description="Score de cumplimiento integral DNP",
                        baseline=compliance_score,
                        target=min(90.0, compliance_score + 25),
                        unit="puntos (0-100)",
                        measurement_method="Validación DNP",
                        verification_source="ValidadorDNP"
                    )
                ],
                estimated_duration_days=365,
                responsible_entity="Oficina de Planeación Municipal + Consultor Externo",
                budget_range=(200_000_000, 500_000_000),
                ods_alignment=["ODS-16", "ODS-17"]
            )
            recommendations.append(rec)
        
        # DNP compliance recommendation
        if compliance_score < 60:
            rec_id = f"REC-{rec_counter:03d}"
            rec_counter += 1
            
            rec = SMARTRecommendation(
                id=rec_id,
                title="Fortalecer cumplimiento de estándares DNP",
                smart_criteria=SMARTCriteria(
                    specific="Revisar y alinear todas las intervenciones con competencias municipales (Catálogo DNP), "
                            "indicadores MGA oficiales y lineamientos PDET (donde aplique)",
                    measurable=f"Incrementar Compliance Score DNP de {compliance_score:.1f}/100 a mínimo 75/100 "
                              f"(incremento de {75-compliance_score:.1f} puntos)",
                    achievable="Requiere capacitación equipo técnico en estándares DNP, acceso a catálogos oficiales MGA, "
                              "coordinación con oficinas departamentales de planeación",
                    relevant="Cumplimiento normativo obligatorio para aprobación de proyectos de inversión y acceso "
                            "al Sistema General de Participaciones (SGP)",
                    time_bound="Implementación en 6 meses con verificación mensual de avances"
                ),
                impact_score=8.0,
                cost_score=8.0,  # Relatively low cost
                urgency_score=9.0,
                viability_score=9.0,
                priority=Priority.HIGH,
                impact_level=ImpactLevel.HIGH,
                success_metrics=[
                    SuccessMetric(
                        name="DNP Compliance Score",
                        description="Score de cumplimiento de estándares DNP",
                        baseline=compliance_score,
                        target=75.0,
                        unit="puntos (0-100)",
                        measurement_method="Validación automática ValidadorDNP",
                        verification_source="Sistema ValidadorDNP"
                    )
                ],
                estimated_duration_days=180,
                responsible_entity="Secretaría de Planeación Municipal",
                budget_range=(20_000_000, 50_000_000),
                ods_alignment=["ODS-16", "ODS-17"]
            )
            recommendations.append(rec)
        
        # Dimension-specific recommendations
        for dim, scores in dim_scores.items():
            avg = sum(scores) / len(scores)
            if avg < 0.60:
                rec_id = f"REC-{rec_counter:03d}"
                rec_counter += 1
                
                dim_name = self._get_dimension_name(dim)
                
                rec = SMARTRecommendation(
                    id=rec_id,
                    title=f"Fortalecer {dim_name}",
                    smart_criteria=SMARTCriteria(
                        specific=f"Mejorar todos los componentes de {dim_name} incorporando elementos faltantes "
                                f"identificados en evaluación (score actual {avg:.2f})",
                        measurable=f"Incrementar score promedio de {dim} de {avg:.2f} a mínimo 0.75 "
                                  f"({0.75-avg:.2f} puntos de mejora)",
                        achievable=f"Requiere revisión técnica especializada de dimensión {dim}, "
                                  f"fortalecimiento de sistemas de información y capacitación específica",
                        relevant=f"La dimensión {dim} es crítica para la coherencia del marco lógico y "
                                f"la evaluabilidad del plan",
                        time_bound="Implementación en 4 meses con revisiones quincenales"
                    ),
                    impact_score=7.0,
                    cost_score=7.5,
                    urgency_score=7.0,
                    viability_score=8.0,
                    priority=Priority.MEDIUM,
                    impact_level=ImpactLevel.MODERATE,
                    success_metrics=[
                        SuccessMetric(
                            name=f"Score {dim}",
                            description=f"Score promedio de dimensión {dim}",
                            baseline=avg,
                            target=0.75,
                            unit="score (0-1)",
                            measurement_method="Evaluación FARFAN",
                            verification_source="Sistema FARFAN"
                        )
                    ],
                    estimated_duration_days=120,
                    responsible_entity=f"Equipo técnico {dim_name}",
                    budget_range=(10_000_000, 30_000_000),
                    ods_alignment=self._get_ods_for_dimension(dim)
                )
                recommendations.append(rec)
        
        # Add dependencies
        if len(recommendations) > 1 and any(r.priority == Priority.CRITICAL for r in recommendations):
            # Other recommendations depend on critical ones
            critical_ids = [r.id for r in recommendations if r.priority == Priority.CRITICAL]
            for rec in recommendations:
                if rec.priority != Priority.CRITICAL and rec.id not in critical_ids:
                    rec.dependencies.append(
                        Dependency(
                            depends_on=critical_ids[0],
                            dependency_type="prerequisite",
                            description="La reformulación integral debe completarse antes de mejoras específicas"
                        )
                    )
        
        # Prioritize using AHP
        prioritizer = RecommendationPrioritizer()
        recommendations = prioritizer.prioritize(recommendations)
        
        return recommendations
    
    def _generate_simple_recommendations(self, responses: Dict, 
                                        compliance_score: float) -> List[str]:
        """Fallback method for simple text recommendations (when SMART module unavailable)"""
        recommendations = []
        
        critical_questions = [
            (qid, r) for qid, r in responses.items() 
            if r.nota_cuantitativa < 0.40
        ]
        
        if len(critical_questions) > 10:
            recommendations.append(
                f"CRÍTICO: {len(critical_questions)} preguntas con cumplimiento muy bajo (<40%). "
                "Se requiere reformulación fundamental del plan."
            )
        
        if compliance_score < 60:
            recommendations.append(
                f"Cumplimiento DNP insuficiente ({compliance_score:.1f}/100). "
                "Revisar competencias municipales, indicadores MGA y lineamientos PDET."
            )
        
<<<<<<< HEAD
        # Dimension-specific recommendations
        dim_scores = self._extract_dimension_scores_from_responses(responses)
=======
        dim_scores = {}
        for qid, r in responses.items():
            parts = qid.split('-')
            if len(parts) >= 2:
                dim = parts[1]
                if dim not in dim_scores:
                    dim_scores[dim] = []
                dim_scores[dim].append(r.nota_cuantitativa)
>>>>>>> 3ba7a30c
        
        for dim, scores in dim_scores.items():
            avg = sum(scores) / len(scores)
            if avg < 0.60:
                recommendations.append(
                    f"Fortalecer Dimensión {dim} ({self._get_dimension_name(dim)}): "
                    f"score promedio de {avg:.2f} es insuficiente."
                )
        
        if not recommendations:
            recommendations.append(
                "El plan presenta un nivel aceptable de cumplimiento. "
                "Continuar fortaleciendo áreas identificadas como débiles en el análisis meso."
            )
        
        return recommendations
    
    def _get_ods_for_dimension(self, dim_id: str) -> List[str]:
        """Map dimension to relevant ODS"""
        mapping = {
            "D1": ["ODS-16", "ODS-17"],
            "D2": ["ODS-16", "ODS-17"],
            "D3": ["ODS-16", "ODS-17"],
            "D4": ["ODS-16", "ODS-17"],
            "D5": ["ODS-16", "ODS-17"],
            "D6": ["ODS-16", "ODS-17"]
        }
        return mapping.get(dim_id, ["ODS-16"])
    
    def _identify_strengths(self, responses: Dict) -> List[str]:
        """Identifica fortalezas del plan"""
        strengths = []
        
        # Questions with excellent scores
        excellent = [(qid, r) for qid, r in responses.items() if r.nota_cuantitativa >= 0.85]
        
        if len(excellent) > len(responses) * 0.3:
            strengths.append(
                f"{len(excellent)} preguntas ({len(excellent)/len(responses)*100:.1f}%) "
                "alcanzan nivel excelente"
            )
        
        # Identify strong dimensions
        dim_scores = self._extract_dimension_scores_from_responses(responses)
        
        for dim, scores in dim_scores.items():
            avg = sum(scores) / len(scores)
            if avg >= 0.80:
                strengths.append(
                    f"Dimensión {dim} ({self._get_dimension_name(dim)}) "
                    f"muestra fortaleza con score de {avg:.2f}"
                )
        
        return strengths if strengths else ["Se requiere fortalecimiento general"]
    
    def _identify_critical_weaknesses(self, responses: Dict) -> List[str]:
        """Identifica debilidades críticas"""
        weaknesses = []
        
        # Questions with very low scores
        critical = [(qid, r) for qid, r in responses.items() if r.nota_cuantitativa < 0.40]
        
        if critical:
            weaknesses.append(
                f"{len(critical)} preguntas con cumplimiento crítico (<40%): "
                f"{', '.join([q[0] for q in critical[:5]])}"
                + ("..." if len(critical) > 5 else "")
            )
        
        # Identify weak dimensions
        dim_scores = self._extract_dimension_scores_from_responses(responses)
        
        for dim, scores in dim_scores.items():
            avg = sum(scores) / len(scores)
            if avg < 0.50:
                weaknesses.append(
                    f"Dimensión {dim} ({self._get_dimension_name(dim)}) "
                    f"crítica con score de {avg:.2f}"
                )
        
        return weaknesses if weaknesses else ["Sin debilidades críticas identificadas"]
    
    def _generate_macro_markdown(self, macro_report: Dict, policy_code: str):
        """Genera versión Markdown del reporte macro con SMART recommendations"""
        md_content = f"""# Reporte Macro - Evaluación de Plan de Desarrollo
## {policy_code}

**Fecha de Generación:** {macro_report['metadata']['generated_at']}  
**SMART Recommendations Enabled:** {macro_report['metadata'].get('smart_recommendations_enabled', False)}

---

## Evaluación Global

- **Score Global:** {macro_report['evaluacion_global']['score_global']:.2f} ({macro_report['evaluacion_global']['score_global']*100:.1f}%)
- **Nivel de Alineación:** {macro_report['evaluacion_global']['nivel_alineacion']}
- **Score DNP:** {macro_report['evaluacion_global']['score_dnp_compliance']:.1f}/100
- **Preguntas Evaluadas:** {macro_report['evaluacion_global']['total_preguntas']}

---

## {macro_report['analisis_retrospectivo'].split(':')[0]}

{macro_report['analisis_retrospectivo']}

---

## {macro_report['analisis_prospectivo'].split(':')[0]}

{macro_report['analisis_prospectivo']}

---

## Recomendaciones Prioritarias (SMART)

"""
        
        # Handle SMART recommendations
        if SMART_AVAILABLE and 'recomendaciones_summary' in macro_report:
            for i, rec_summary in enumerate(macro_report['recomendaciones_summary'], 1):
                md_content += f"{i}. {rec_summary}\n"
            
            # Add detailed SMART recommendations if available
            if isinstance(macro_report['recomendaciones_prioritarias'], list) and \
               macro_report['recomendaciones_prioritarias'] and \
               isinstance(macro_report['recomendaciones_prioritarias'][0], dict):
                
                md_content += "\n### Detalle de Recomendaciones SMART\n\n"
                
                for rec_data in macro_report['recomendaciones_prioritarias']:
                    md_content += f"""
#### {rec_data['title']} (Prioridad: {rec_data['priority']})

**ID:** {rec_data['id']}  
**Score AHP:** {rec_data['scoring']['ahp_total']}/10  
**Impacto Esperado:** {rec_data['impact_level']}

**Criterios SMART:**
- **Específico:** {rec_data['smart_criteria']['specific']}
- **Medible:** {rec_data['smart_criteria']['measurable']}
- **Alcanzable:** {rec_data['smart_criteria']['achievable']}
- **Relevante:** {rec_data['smart_criteria']['relevant']}
- **Temporal:** {rec_data['smart_criteria']['time_bound']}

**Métricas de Éxito:**
"""
                    for metric in rec_data['success_metrics']:
                        md_content += f"""
- **{metric['name']}**: {metric['description']}
  - Línea Base: {metric['baseline']} {metric['unit']}
  - Meta: {metric['target']} {metric['unit']}
  - Cambio Esperado: {metric['expected_change_percent']:+.1f}%
"""
                    
                    if rec_data.get('dependencies'):
                        md_content += "\n**Dependencias:**\n"
                        for dep in rec_data['dependencies']:
                            md_content += f"- Depende de: {dep['depends_on']} ({dep['dependency_type']})\n"
                    
                    md_content += f"""
**Duración Estimada:** {rec_data['timeline']['estimated_duration_months']} meses  
**Entidad Responsable:** {rec_data['responsible_entity']}

---
"""
        else:
            # Fallback for simple recommendations
            for i, rec in enumerate(macro_report['recomendaciones_prioritarias'], 1):
                md_content += f"{i}. {rec}\n"
        
        md_content += f"""
---

## Fortalezas Identificadas

"""
        for strength in macro_report['fortalezas_identificadas']:
            md_content += f"- ✓ {strength}\n"
        
        md_content += f"""
---

## Debilidades Críticas

"""
        for weakness in macro_report['debilidades_criticas']:
            md_content += f"- ⚠️ {weakness}\n"
        
        # Add narrative coherence validation
        if 'coherencia_narrativa' in macro_report:
            coherence = macro_report['coherencia_narrativa']
            md_content += f"""
---

## Validación de Coherencia Narrativa

**Estado:** {'✓ COHERENTE' if coherence['is_coherent'] else '⚠️ INCONSISTENCIAS DETECTADAS'}

"""
            if coherence['warnings']:
                md_content += "**Advertencias:**\n"
                for warning in coherence['warnings']:
                    md_content += f"- {warning}\n"
                md_content += "\n"
            
            # Score consistency
            if 'score_consistency' in coherence['validations']:
                sc = coherence['validations']['score_consistency']
                md_content += f"""**Consistencia de Score:**
- Esperado (promedio): {sc['expected']:.3f}
- Actual: {sc['actual']:.3f}
- Diferencia: {sc['difference']:.3f}
- Estado: {'✓ PASS' if sc['passed'] else '✗ FAIL'}

"""
            
            # Distribution
            if 'distribution' in coherence['validations']:
                dist = coherence['validations']['distribution']
                md_content += f"""**Distribución de Respuestas:**
- Excelente (≥0.85): {dist['excelente']} ({dist['excelente']/dist['total']*100:.1f}%)
- Bueno (0.70-0.85): {dist['bueno']} ({dist['bueno']/dist['total']*100:.1f}%)
- Aceptable (0.55-0.70): {dist['aceptable']} ({dist['aceptable']/dist['total']*100:.1f}%)
- Insuficiente (<0.55): {dist['insuficiente']} ({dist['insuficiente']/dist['total']*100:.1f}%)

"""
        
        # Add roadmap reference if available
        if 'roadmap_file' in macro_report:
            md_content += f"""
---

## Roadmap de Implementación

Ver archivo de roadmap detallado: `{macro_report['roadmap_file']}`

"""
        
        md_content += """
---

*Generado por FARFAN 2.0 - Framework Avanzado de Reconstrucción y Análisis de Formulaciones de Acción Nacional*  
*Con calidad doctoral, precisión causal y coherencia narrativa total*
"""
        
        output_file = self.output_dir / f"macro_report_{policy_code}.md"
        with open(output_file, 'w', encoding='utf-8') as f:
            f.write(md_content)
        
        logger.info(f"✓ Reporte MACRO (Markdown) guardado: {output_file}")<|MERGE_RESOLUTION|>--- conflicted
+++ resolved
@@ -863,19 +863,8 @@
                 "Revisar competencias municipales, indicadores MGA y lineamientos PDET."
             )
         
-<<<<<<< HEAD
         # Dimension-specific recommendations
         dim_scores = self._extract_dimension_scores_from_responses(responses)
-=======
-        dim_scores = {}
-        for qid, r in responses.items():
-            parts = qid.split('-')
-            if len(parts) >= 2:
-                dim = parts[1]
-                if dim not in dim_scores:
-                    dim_scores[dim] = []
-                dim_scores[dim].append(r.nota_cuantitativa)
->>>>>>> 3ba7a30c
         
         for dim, scores in dim_scores.items():
             avg = sum(scores) / len(scores)
