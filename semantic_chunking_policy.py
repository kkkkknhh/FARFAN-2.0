--- conflicted
+++ resolved
@@ -14,14 +14,10 @@
 - Lazy loading for resource efficiency
 """
 from __future__ import annotations
-<<<<<<< HEAD
 import re
 import torch
 from transformers import AutoTokenizer, AutoModel
 import logging
-=======
-
->>>>>>> 823b3c7a
 import json
 import logging
 import re
@@ -33,15 +29,9 @@
 from numpy.typing import NDArray
 import scipy.stats as stats
 from scipy.spatial.distance import cosine
-<<<<<<< HEAD
 logging.basicConfig(
     level=logging.INFO,
     format="%(asctime)s [%(levelname)s] %(message)s")
-=======
-from scipy.special import rel_entr
-
-logging.basicConfig(level=logging.INFO, format="%(asctime)s [%(levelname)s] %(message)s")
->>>>>>> 823b3c7a
 logger = logging.getLogger("policy_framework")
 
 # ========================
@@ -66,10 +56,6 @@
 
 class CausalDimension(Enum):
     """Marco Lógico standard (DNP Colombia)"""
-<<<<<<< HEAD
-=======
-
->>>>>>> 823b3c7a
     INSUMOS = "insumos"  # Recursos, capacidad institucional
     ACTIVIDADES = "actividades"  # Acciones, procesos, cronogramas
     PRODUCTOS = "productos"  # Entregables inmediatos
@@ -84,10 +70,6 @@
     as defined by Ley 152/1994. Each member represents a key structural component
     of the PDM document, facilitating semantic analysis and policy structure recognition.
     """
-<<<<<<< HEAD
-=======
-
->>>>>>> 823b3c7a
     DIAGNOSTICO = "diagnostico"
     VISION_ESTRATEGICA = "vision_estrategica"
     PLAN_PLURIANUAL = "plan_plurianual"
@@ -99,10 +81,6 @@
 @dataclass(frozen=True, slots=True)
 class SemanticConfig:
     """Configuración calibrada para análisis de políticas públicas"""
-<<<<<<< HEAD
-=======
-
->>>>>>> 823b3c7a
     # BGE-M3: Best multilingual embedding (Jan 2024, beats E5)
     embedding_model: str = "BAAI/bge-m3"
     chunk_size: int = 768  # Optimal for policy paragraphs (empirical)
@@ -113,11 +91,6 @@
     device: Literal["cpu", "cuda"] | None = None
     batch_size: int = 32
     fp16: bool = True  # Memory optimization
-<<<<<<< HEAD
-=======
-    renyi_alpha: float = RENYI_ALPHA_ORDER  # Information-geometric enhancer order
-
->>>>>>> 823b3c7a
 
 # ========================
 # SEMANTIC PROCESSOR (SOTA)
@@ -132,7 +105,6 @@
     - Efficient batching with FP16
     """
 
-<<<<<<< HEAD
 
 def __init__(self, config: SemanticConfig):
 
@@ -295,189 +267,10 @@
 
 """Single text embedding"""
 return self._embed_batch([text])[0]
-=======
-    def __init__(self, config: SemanticConfig):
-        self.config = config
-        self._model = None
-        self._tokenizer = None
-        self._loaded = False
-
-    def _lazy_load(self) -> None:
-        if self._loaded:
-            return
-
-        try:
-            from transformers import AutoModel, AutoTokenizer
-            import torch
-
-            device = self.config.device or ("cuda" if torch.cuda.is_available() else "cpu")
-            logger.info(f"Loading BGE-M3 model on {device}...")
-            self._tokenizer = AutoTokenizer.from_pretrained(self.config.embedding_model)
-            self._model = AutoModel.from_pretrained(
-                self.config.embedding_model,
-                torch_dtype=(
-                    torch.float16
-                    if self.config.fp16 and device == "cuda"
-                    else torch.float32
-                ),
-            ).to(device)
-            self._model.eval()
-            self._loaded = True
-            logger.info("BGE-M3 loaded successfully")
-        except ImportError as exc:
-            missing: str
-            message = str(exc)
-            if "transformers" in message:
-                missing = "transformers"
-            elif "torch" in message:
-                missing = "torch"
-            else:
-                missing = "transformers or torch"
-            raise RuntimeError(
-                f"Missing dependency: {missing}. Please install with 'pip install {missing}'"
-            ) from exc
-
-    def chunk_text(self, text: str, preserve_structure: bool = True) -> list[dict[str, Any]]:
-        """
-        Policy-aware semantic chunking:
-        - Respects section boundaries (numbered lists, headers)
-        - Maintains table integrity
-        - Preserves reference links between text segments
-        """
-
-        if preserve_structure:
-            logger.debug("Activating structure-aware segmentation")
-        self._lazy_load()
-
-        # Detect structural elements (headings, numbered sections, tables)
-        sections = self._detect_pdm_structure(text)
-        chunks: list[dict[str, Any]] = []
-        for section in sections:
-            # Tokenize section
-            tokens = self._tokenizer.encode(
-                section["text"],
-                add_special_tokens=False,
-                truncation=False,
-            )
-            # Sliding window with overlap
-            step = max(1, self.config.chunk_size - self.config.chunk_overlap)
-            for index in range(0, len(tokens), step):
-                chunk_tokens = tokens[index:index + self.config.chunk_size]
-                chunk_text = self._tokenizer.decode(chunk_tokens, skip_special_tokens=True)
-                chunks.append(
-                    {
-                        "text": chunk_text,
-                        "section_type": section["type"],
-                        "section_id": section["id"],
-                        "token_count": len(chunk_tokens),
-                        "position": len(chunks),
-                        "has_table": self._detect_table(chunk_text),
-                        "has_numerical": self._detect_numerical_data(chunk_text),
-                    }
-                )
-
-        # Batch embed all chunks
-        embeddings = self._embed_batch([chunk["text"] for chunk in chunks])
-        for chunk, embedding in zip(chunks, embeddings):
-            chunk["embedding"] = embedding
-        logger.info(f"Generated {len(chunks)} policy-aware chunks")
-        return chunks
-
-    def _detect_pdm_structure(self, text: str) -> list[dict[str, Any]]:
-        """Detect PDM sections using Colombian policy document patterns"""
-
-        sections: list[dict[str, Any]] = []
-        # Patterns for Colombian PDM structure
-        patterns: dict[PDMSection, str] = {
-            PDMSection.DIAGNOSTICO: r"(?i)(diagnóstico|caracterización|situación actual)",
-            PDMSection.VISION_ESTRATEGICA: r"(?i)(visión|misión|objetivos estratégicos)",
-            PDMSection.PLAN_PLURIANUAL: r"(?i)(plan plurianual|programas|proyectos)",
-            PDMSection.PLAN_INVERSIONES: r"(?i)(plan de inversiones|presupuesto|recursos)",
-            PDMSection.MARCO_FISCAL: r"(?i)(marco fiscal|sostenibilidad fiscal)",
-            PDMSection.SEGUIMIENTO: r"(?i)(seguimiento|evaluación|indicadores)",
-        }
-        # Split by major headers (numbered or capitalized)
-        parts = re.split(r"\n(?=[0-9]+\.|[A-ZÑÁÉÍÓÚ]{3,})", text)
-        for index, part in enumerate(parts):
-            section_type = PDMSection.DIAGNOSTICO  # default
-            for candidate, pattern in patterns.items():
-                if re.search(pattern, part[:200]):
-                    section_type = candidate
-                    break
-            sections.append(
-                {
-                    "text": part.strip(),
-                    "type": section_type,
-                    "id": f"sec_{index}",
-                }
-            )
-        return sections
-
-    @staticmethod
-    def _detect_table(text: str) -> bool:
-        """Detect if chunk contains tabular data"""
-
-        # Multiple tabs or pipes suggest table structure
-        return (
-            text.count("\t") > 3
-            or text.count("|") > 3
-            or bool(__import__("re").search(r"\d+\s+\d+\s+\d+", text))
-        )
-
-    @staticmethod
-    def _detect_numerical_data(text: str) -> bool:
-        """Detect if chunk contains significant numerical/financial data"""
-
-        # Look for currency, percentages, large numbers
-        patterns = [
-            r"\$\s*\d+(?:[\.,]\d+)*",  # Currency
-            r"\d+(?:[\.,]\d+)*\s*%",  # Percentages
-            r"\d{1,3}(?:[.,]\d{3})+",  # Large numbers with separators
-        ]
-        return any(re.search(pattern, text) for pattern in patterns)
-
-    def _embed_batch(self, texts: list[str]) -> list[NDArray[np.floating[Any]]]:
-        """Batch embedding with BGE-M3"""
-
-        import torch
-
-        self._lazy_load()
-        embeddings: list[NDArray[np.floating[Any]]] = []
-        for start in range(0, len(texts), self.config.batch_size):
-            batch = texts[start:start + self.config.batch_size]
-            # Tokenize batch
-            encoded = self._tokenizer(
-                batch,
-                padding=True,
-                truncation=True,
-                max_length=self.config.chunk_size,
-                return_tensors="pt",
-            ).to(self._model.device)
-            # Generate embeddings (mean pooling)
-            with torch.no_grad():
-                outputs = self._model(**encoded)
-                # Mean pooling over sequence
-                attention_mask = encoded["attention_mask"]
-                token_embeddings = outputs.last_hidden_state
-                input_mask_expanded = attention_mask.unsqueeze(-1).expand(token_embeddings.size()).float()
-                sum_embeddings = torch.sum(token_embeddings * input_mask_expanded, 1)
-                sum_mask = torch.clamp(input_mask_expanded.sum(1), min=1e-9)
-                batch_embeddings = (sum_embeddings / sum_mask).cpu().numpy()
-            embeddings.extend([embedding.astype(np.float32) for embedding in batch_embeddings])
-        return embeddings
-
-    def embed_single(self, text: str) -> NDArray[np.floating[Any]]:
-        """Single text embedding"""
-
-        return self._embed_batch([text])[0]
-
-
->>>>>>> 823b3c7a
 # ========================
 # MATHEMATICAL ENHANCER (RIGOROUS)
 # ========================
 class BayesianEvidenceIntegrator:
-<<<<<<< HEAD
 
 
 """
@@ -644,298 +437,10 @@
 # Combined strength (normalized to [0,1])
 strength = ((sim_ce + 1) / 2) * cond_indep
 return float(np.clip(strength, 0.0, 1.0))
-=======
-    """
-    Information-theoretic Bayesian evidence accumulation:
-    - Dirichlet-Multinomial for multi-hypothesis tracking
-    - KL divergence for belief update quantification
-    - Entropy-based confidence calibration
-    - No simplifications or heuristics
-    """
-
-    def __init__(
-        self,
-        prior_concentration: float = 0.5,
-        renyi_alpha: float = RENYI_ALPHA_ORDER,
-    ):
-        """
-        Args:
-            prior_concentration: Dirichlet concentration (α).
-                Lower = more uncertain prior (conservative)
-            renyi_alpha: Rényi order (>1) for information-geometric enhancer
-        """
-
-        if prior_concentration <= 0:
-            raise ValueError(
-                "Invalid prior_concentration: Dirichlet concentration parameter (α) must be strictly positive. "
-                "Typical values are in the range 0.1–1.0 for conservative priors. "
-                "Lower values (e.g., 0.1) indicate greater prior uncertainty; higher values (e.g., 1.0) indicate stronger prior beliefs. "
-                f"Received: {prior_concentration}"
-            )
-        if renyi_alpha <= 1.0:
-            raise ValueError(
-                "renyi_alpha must be > 1.0 to satisfy Rényi divergence properties. "
-                "Van Erven & Harremoës (IEEE T-IT, 2014) demonstrate that α→1 collapses to KL and α>1 captures tail risk. "
-                f"Received: {renyi_alpha}"
-            )
-        self.prior_alpha = float(prior_concentration)
-        self.renyi_alpha = float(renyi_alpha)
-        self._reference_prior = np.array([0.5, 0.5], dtype=np.float64)
-
-    def integrate_evidence(
-        self,
-        similarities: NDArray[np.float64],
-        chunk_metadata: list[dict[str, Any]],
-    ) -> dict[str, float]:
-        """
-        Bayesian evidence integration with information-theoretic rigor:
-        1. Map similarities to likelihood space via monotonic transform
-        2. Weight evidence by chunk reliability (position, structure, content type)
-        3. Update Dirichlet posterior
-        4. Compute information gain (KL divergence from prior)
-        5. Calculate calibrated confidence with epistemic uncertainty
-        """
-
-        if len(similarities) == 0:
-            return self._null_evidence()
-
-        # 1. Transform similarities to probability space
-        # Using sigmoid with learned temperature for calibration
-        sims = np.asarray(similarities, dtype=np.float64)
-        probs = self._similarity_to_probability(sims)
-
-        # 2. Compute reliability weights from metadata
-        weights = self._compute_reliability_weights(chunk_metadata)
-
-        # 3. Aggregate weighted evidence
-        # Dirichlet posterior parameters: α_post = α_prior + weighted_counts
-        positive_evidence = np.sum(weights * probs)
-        negative_evidence = np.sum(weights * (1.0 - probs))
-        alpha_pos = self.prior_alpha + positive_evidence
-        alpha_neg = self.prior_alpha + negative_evidence
-        alpha_total = alpha_pos + alpha_neg
-
-        # 4. Posterior statistics
-        posterior_mean = alpha_pos / alpha_total
-        posterior_variance = (alpha_pos * alpha_neg) / (
-            alpha_total**2 * (alpha_total + 1)
-        )
-
-        # 5. Information gain (KL divergence from prior to posterior)
-        prior_dist = np.array([self.prior_alpha, self.prior_alpha])
-        prior_dist = prior_dist / prior_dist.sum()
-        posterior_dist = np.array([alpha_pos, alpha_neg])
-        posterior_dist = posterior_dist / posterior_dist.sum()
-        kl_divergence = float(np.sum(rel_entr(posterior_dist, prior_dist)))
-
-        # 6. Entropy-based calibrated confidence
-        posterior_entropy = stats.beta.entropy(alpha_pos, alpha_neg)
-        max_entropy = stats.beta.entropy(1, 1)  # Maximum uncertainty
-        confidence = 1.0 - (posterior_entropy / max_entropy)
-
-        renyi_divergence = float(
-            self._renyi_divergence(
-                posterior_dist,
-                prior_dist,
-                self.renyi_alpha,
-            )
-        )
-        curvature_index = float(
-            self._fisher_curvature(alpha_pos, alpha_neg)
-        )
-        renyi_flux = float(
-            self._renyi_flux(renyi_divergence, curvature_index)
-        )
-
-        return {
-            "posterior_mean": float(np.clip(posterior_mean, 0.0, 1.0)),
-            "posterior_std": float(np.sqrt(posterior_variance)),
-            "information_gain": float(kl_divergence),
-            "confidence": float(confidence),
-            "evidence_strength": float(
-                positive_evidence / (alpha_total - 2 * self.prior_alpha)
-                if abs(alpha_total - 2 * self.prior_alpha) > 1e-8
-                else 0.0
-            ),
-            "n_chunks": len(similarities),
-            "posterior_alpha_pos": float(alpha_pos),
-            "posterior_alpha_neg": float(alpha_neg),
-            "renyi_divergence": renyi_divergence,
-            "curvature_index": curvature_index,
-            "renyi_flux": renyi_flux,
-        }
-
-    def _similarity_to_probability(self, sims: NDArray[np.float64]) -> NDArray[np.float64]:
-        """
-        Calibrated transform from cosine similarity [-1,1] to probability [0,1]
-        Using sigmoid with temperature=2.0 (calibrated on policy corpus)
-        """
-
-        # Shift to [0,2], scale to reasonable range
-        x = (sims + 1.0) * 2.0
-        # Sigmoid with temperature=2.0 (calibrated on policy corpus)
-        return 1.0 / (1.0 + np.exp(-x / 2.0))
-
-    def _compute_reliability_weights(self, metadata: list[dict[str, Any]]) -> NDArray[np.float64]:
-        """
-        Evidence reliability based on:
-        - Position in document (early sections more diagnostic)
-        - Content type (tables/numbers more reliable for quantitative claims)
-        - Section type (plan sections > diagnostic)
-        """
-
-        n = len(metadata)
-        weights = np.ones(n, dtype=np.float64)
-        for index, meta in enumerate(metadata):
-            # Position weight (early = more reliable)
-            pos_weight = 1.0 - (meta["position"] / max(1, n)) * POSITION_WEIGHT_SCALE
-            # Content type weight
-            content_weight = 1.0
-            if meta.get("has_table", False):
-                content_weight *= TABLE_WEIGHT_FACTOR
-            if meta.get("has_numerical", False):
-                content_weight *= NUMERICAL_WEIGHT_FACTOR
-            # Section type weight (plan sections > diagnostic)
-            section_type = meta.get("section_type")
-            if section_type in [PDMSection.PLAN_PLURIANUAL, PDMSection.PLAN_INVERSIONES]:
-                content_weight *= PLAN_SECTION_WEIGHT_FACTOR
-            elif section_type == PDMSection.DIAGNOSTICO:
-                content_weight *= DIAGNOSTIC_SECTION_WEIGHT_FACTOR
-            weights[index] = pos_weight * content_weight
-        # Normalize to sum to n (preserve total evidence mass)
-        return weights * (n / weights.sum())
-
-    def _null_evidence(self) -> dict[str, float]:
-        """Return prior state (no evidence)"""
-
-        prior_mean = 0.5
-        prior_var = self.prior_alpha / ((2 * self.prior_alpha) ** 2 * (2 * self.prior_alpha + 1))
-        return {
-            "posterior_mean": prior_mean,
-            "posterior_std": float(np.sqrt(prior_var)),
-            "information_gain": 0.0,
-            "confidence": 0.0,
-            "evidence_strength": 0.0,
-            "n_chunks": 0,
-            "posterior_alpha_pos": float(self.prior_alpha),
-            "posterior_alpha_neg": float(self.prior_alpha),
-            "renyi_divergence": 0.0,
-            "curvature_index": 0.0,
-            "renyi_flux": 0.0,
-        }
-
-    def _renyi_divergence(
-        self,
-        posterior: NDArray[np.float64],
-        prior: NDArray[np.float64],
-        alpha: float,
-    ) -> float:
-        """Rényi divergence D_α(p||q) with numerical stabilization."""
-
-        stabilized_p = np.clip(posterior, RENYI_STABILITY_EPSILON, 1.0)
-        stabilized_q = np.clip(prior, RENYI_STABILITY_EPSILON, 1.0)
-        numerator = np.sum(stabilized_p ** alpha * stabilized_q ** (1.0 - alpha))
-        divergence = (1.0 / (alpha - 1.0)) * np.log(numerator)
-        return max(divergence, 0.0)
-
-    def _fisher_curvature(self, alpha_pos: float, alpha_neg: float) -> float:
-        """Approximate Fisher curvature of Beta posterior (Amari information geometry)."""
-
-        total = alpha_pos + alpha_neg
-        posterior_mass = alpha_pos / max(total, RENYI_STABILITY_EPSILON)
-        denominator = max(posterior_mass * (1.0 - posterior_mass), RENYI_STABILITY_EPSILON)
-        return RENYI_CURVATURE_GAIN / denominator
-
-    def _renyi_flux(self, renyi_divergence: float, curvature_index: float) -> float:
-        """Hyperbolic tangent activation for coherence flux inspired by Van Erven & Harremoës (2014)."""
-
-        scaled = renyi_divergence * curvature_index / max(RENYI_FLUX_TEMPERATURE, RENYI_STABILITY_EPSILON)
-        return np.tanh(scaled)
-
-    def causal_strength(
-        self,
-        cause_emb: NDArray[np.floating[Any]],
-        effect_emb: NDArray[np.floating[Any]],
-        context_emb: NDArray[np.floating[Any]],
-    ) -> float:
-        """
-        Causal strength via conditional independence approximation:
-        strength = sim(cause, effect) * [1 - |sim(cause,ctx) - sim(effect,ctx)|]
-        Intuition: Strong causal link if cause-effect similar AND
-        both relate similarly to context (conditional independence test proxy)
-        """
-
-        sim_ce = 1.0 - cosine(cause_emb, effect_emb)
-        sim_c_ctx = 1.0 - cosine(cause_emb, context_emb)
-        sim_e_ctx = 1.0 - cosine(effect_emb, context_emb)
-        # Conditional independence proxy
-        cond_indep = 1.0 - abs(sim_c_ctx - sim_e_ctx)
-        # Combined strength (normalized to [0,1])
-        strength = ((sim_ce + 1) / 2) * cond_indep
-        return float(np.clip(strength, 0.0, 1.0))
-
-
-# ========================
-# RÉNYI EVIDENCE ENHANCER (TYPE-A JOURNAL BASIS)
-# ========================
-class RenyiEvidenceEnhancer:
-    """Information-geometric enhancer leveraging Van Erven & Harremoës (IEEE T-IT, 2014).
-
-    The enhancer interprets Rényi divergence as an evidence curvature amplifier, following
-    the Type-A journal standard from the IEEE Transactions on Information Theory (USA).
-    It fuses divergence magnitude with Beta-posterior curvature to surface structural lift
-    signals that were invisible to pure KL or entropy inspection.
-    """
-
-    def __init__(
-        self,
-        alert_threshold: float = RENYI_ALERT_THRESHOLD,
-        flux_temperature: float = RENYI_FLUX_TEMPERATURE,
-    ) -> None:
-        if flux_temperature <= 0:
-            raise ValueError("flux_temperature must be positive to preserve stability gradients")
-        self.alert_threshold = float(alert_threshold)
-        self.flux_temperature = float(flux_temperature)
-
-    def enrich(self, dimension_payloads: dict[str, dict[str, Any]]) -> dict[str, dict[str, float]]:
-        """Augment per-dimension payloads with Rényi-curvature synthesis metrics."""
-
-        enriched: dict[str, dict[str, float]] = {}
-        for dimension, payload in dimension_payloads.items():
-            renyi_flux = payload.get("renyi_flux")
-            curvature_index = payload.get("curvature_index")
-            alpha_pos = payload.get("posterior_alpha_pos")
-            alpha_neg = payload.get("posterior_alpha_neg")
-            if renyi_flux is None or curvature_index is None or alpha_pos is None or alpha_neg is None:
-                continue
-
-            stability_decay = float(
-                np.exp(
-                    -curvature_index / max(self.flux_temperature, RENYI_STABILITY_EPSILON)
-                )
-            )
-            structural_lift = float(
-                renyi_flux * np.log1p(curvature_index) * (1.0 - stability_decay)
-            )
-            adaptive_alert = bool(structural_lift >= self.alert_threshold)
-            evidence_balance = float(
-                (alpha_pos - alpha_neg) / max(alpha_pos + alpha_neg, 1.0)
-            )
-            enriched[dimension] = {
-                "renyi_structural_lift": structural_lift,
-                "renyi_stability_decay": stability_decay,
-                "renyi_balance_index": evidence_balance,
-                "renyi_attention_flag": adaptive_alert,
-            }
-        return enriched
-
-
->>>>>>> 823b3c7a
 # ========================
 # POLICY ANALYZER (INTEGRATED)
 # ========================
 class PolicyDocumentAnalyzer:
-<<<<<<< HEAD
 
 
 """
@@ -1103,205 +608,5 @@
         for k, v in results["causal_dimensions"].items()
     }
 }, indent=2, ensure_ascii=False))
-=======
-    """
-    Colombian Municipal Development Plan Analyzer:
-    - BGE-M3 semantic processing
-    - Policy-aware chunking (respects PDM structure)
-    - Bayesian evidence integration with information theory
-    - Causal dimension analysis per Marco Lógico
-    """
-
-    def __init__(self, config: SemanticConfig | None = None):
-        self.config = config or SemanticConfig()
-        self.semantic = SemanticProcessor(self.config)
-        self.bayesian = BayesianEvidenceIntegrator(
-            prior_concentration=self.config.bayesian_prior_strength,
-            renyi_alpha=self.config.renyi_alpha,
-        )
-        self.renyi_enhancer = RenyiEvidenceEnhancer()
-        # Initialize dimension embeddings
-        self.dimension_embeddings = self._init_dimension_embeddings()
-
-    def _init_dimension_embeddings(self) -> dict[CausalDimension, NDArray[np.floating[Any]]]:
-        """
-        Canonical embeddings for Marco Lógico dimensions
-        Using Colombian policy-specific terminology
-        """
-
-        descriptions = {
-            CausalDimension.INSUMOS: (
-                "recursos humanos financieros técnicos capacidad institucional "
-                "presupuesto asignado infraestructura disponible personal capacitado"
-            ),
-            CausalDimension.ACTIVIDADES: (
-                "actividades programadas acciones ejecutadas procesos implementados "
-                "cronograma cumplido capacitaciones realizadas gestiones adelantadas"
-            ),
-            CausalDimension.PRODUCTOS: (
-                "productos entregables resultados inmediatos bienes servicios generados "
-                "documentos producidos obras construidas beneficiarios atendidos"
-            ),
-            CausalDimension.RESULTADOS: (
-                "resultados efectos mediano plazo cambios comportamiento acceso mejorado "
-                "capacidades fortalecidas servicios prestados metas alcanzadas"
-            ),
-            CausalDimension.IMPACTOS: (
-                "impactos transformación estructural efectos largo plazo desarrollo sostenible "
-                "bienestar poblacional reducción pobreza equidad territorial"
-            ),
-            CausalDimension.SUPUESTOS: (
-                "supuestos condiciones habilitantes riesgos externos factores contextuales "
-                "viabilidad política sostenibilidad financiera apropiación comunitaria"
-            ),
-        }
-        return {dim: self.semantic.embed_single(description) for dim, description in descriptions.items()}
-
-    def analyze(self, text: str) -> dict[str, Any]:
-        """
-        Full pipeline: chunking → embedding → dimension analysis → evidence integration
-        """
-
-        # 1. Policy-aware chunking
-        chunks = self.semantic.chunk_text(text, preserve_structure=True)
-        logger.info(f"Processing {len(chunks)} chunks")
-
-        # 2. Analyze each causal dimension
-        dimension_results: dict[str, dict[str, Any]] = {}
-        for dimension, dim_embedding in self.dimension_embeddings.items():
-            similarities = np.array(
-                [
-                    1.0 - cosine(chunk["embedding"], dim_embedding)
-                    for chunk in chunks
-                ]
-            )
-            # Filter by threshold
-            relevant_mask = similarities >= self.config.similarity_threshold
-            relevant_sims = similarities[relevant_mask]
-            relevant_chunks = [chunk for chunk, mask in zip(chunks, relevant_mask) if mask]
-
-            # Bayesian integration
-            if len(relevant_sims) >= self.config.min_evidence_chunks:
-                evidence = self.bayesian.integrate_evidence(
-                    relevant_sims,
-                    relevant_chunks,
-                )
-            else:
-                evidence = self.bayesian._null_evidence()
-
-            dimension_results[dimension.value] = {
-                "total_chunks": int(np.sum(relevant_mask)),
-                "mean_similarity": float(np.mean(similarities)),
-                "max_similarity": float(np.max(similarities)),
-                **evidence,
-            }
-
-        # 3. Extract key findings (top chunks per dimension)
-        renyi_metrics = self.renyi_enhancer.enrich(dimension_results)
-        for dimension_key, metrics in renyi_metrics.items():
-            dimension_results[dimension_key].update(metrics)
-
-        key_excerpts = self._extract_key_excerpts(chunks, dimension_results)
-        renyi_peak_dimension, renyi_peak_value = self._aggregate_renyi_signal(renyi_metrics)
-        return {
-            "summary": {
-                "total_chunks": len(chunks),
-                "sections_detected": len({chunk["section_type"] for chunk in chunks}),
-                "has_tables": sum(1 for chunk in chunks if chunk["has_table"]),
-                "has_numerical": sum(1 for chunk in chunks if chunk["has_numerical"]),
-                "renyi_peak_dimension": renyi_peak_dimension,
-                "renyi_peak_structural_lift": renyi_peak_value,
-            },
-            "causal_dimensions": dimension_results,
-            "key_excerpts": key_excerpts,
-        }
-
-    def _aggregate_renyi_signal(
-        self,
-        renyi_metrics: dict[str, dict[str, float]],
-    ) -> tuple[str | None, float | None]:
-        """Identify the dimension with the highest structural lift."""
-
-        if not renyi_metrics:
-            return None, None
-        peak_dimension = max(
-            renyi_metrics.items(),
-            key=lambda item: item[1].get("renyi_structural_lift", 0.0),
-        )
-        return peak_dimension[0], peak_dimension[1].get("renyi_structural_lift")
-
-    def _extract_key_excerpts(
-        self,
-        chunks: list[dict[str, Any]],
-        dimension_results: dict[str, dict[str, Any]],
-    ) -> dict[str, list[str]]:
-        """Extract most relevant text excerpts per dimension"""
-
-        excerpts: dict[str, list[str]] = {}
-        for dimension, dim_embedding in self.dimension_embeddings.items():
-            # Rank chunks by similarity
-            sims = [
-                (index, 1.0 - cosine(chunk["embedding"], dim_embedding))
-                for index, chunk in enumerate(chunks)
-            ]
-            sims.sort(key=lambda candidate: candidate[1], reverse=True)
-            # Top 3 excerpts
-            top_chunks = [chunks[index] for index, _ in sims[:3]]
-            excerpts[dimension.value] = [
-                chunk["text"][:300] + ("..." if len(chunk["text"]) > 300 else "")
-                for chunk in top_chunks
-            ]
-        return excerpts
-
-
-# ========================
-# CLI INTERFACE
-# ========================
-def main() -> None:
-    """Example usage"""
-
-    sample_pdm = """
-    PLAN DE DESARROLLO MUNICIPAL 2024-2027
-    MUNICIPIO DE EJEMPLO, COLOMBIA
-    1. DIAGNÓSTICO TERRITORIAL
-    El municipio cuenta con 45,000 habitantes, de los cuales 60% reside en zona rural.
-    La tasa de pobreza multidimensional es 42.3%, superior al promedio departamental.
-    2. VISIÓN ESTRATÉGICA
-    Para 2027, el municipio será reconocido por su desarrollo sostenible e inclusivo.
-    3. PLAN PLURIANUAL DE INVERSIONES
-    Se destinarán $12,500 millones al sector educación, con meta de construir
-    3 instituciones educativas y capacitar 250 docentes en pedagogías innovadoras.
-    4. SEGUIMIENTO Y EVALUACIÓN
-    Se implementará sistema de indicadores alineado con ODS, con mediciones semestrales.
-    """
-    config = SemanticConfig(
-        chunk_size=512,
-        chunk_overlap=100,
-        similarity_threshold=0.80,
-    )
-    analyzer = PolicyDocumentAnalyzer(config)
-    results = analyzer.analyze(sample_pdm)
-    print(
-        json.dumps(
-            {
-                "summary": results["summary"],
-                "dimensions": {
-                    key: {
-                        "evidence_strength": value["evidence_strength"],
-                        "confidence": value["confidence"],
-                        "information_gain": value["information_gain"],
-                        "renyi_structural_lift": value.get("renyi_structural_lift"),
-                        "renyi_attention_flag": value.get("renyi_attention_flag"),
-                    }
-                    for key, value in results["causal_dimensions"].items()
-                },
-            },
-            indent=2,
-            ensure_ascii=False,
-        )
-    )
-
-
->>>>>>> 823b3c7a
 if __name__ == "__main__":
     main()