--- conflicted
+++ resolved
@@ -160,13 +160,8 @@
         self.assertIn("contradiction_density", summary)
         self.assertIn("regulatory_score", summary)
         self.assertEqual(summary["structural_valid"], True)
-<<<<<<< HEAD
-        self.assertEqual(summary["contradiction_density"], 0.02)
-        self.assertEqual(summary["regulatory_score"], 75.0)
-=======
         self.assertAlmostEqual(summary["contradiction_density"], 0.02, places=6)
         self.assertAlmostEqual(summary["regulatory_score"], 75.0, places=6)
->>>>>>> 31c996fa
 
     def test_ontology_initialization(self):
         """Test PDMOntology initialization"""
