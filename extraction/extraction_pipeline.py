#!/usr/bin/env python3
# -*- coding: utf-8 -*-
"""
Extraction Pipeline for CDAF Framework
Consolidates Phase I extraction with explicit contracts and async processing.

This module addresses architectural fragmentation by:
- Unifying PDF processing, document analysis, and table extraction
- Providing validated data structures with Pydantic
- Enabling async I/O for parallel extraction
- Establishing auditable checkpoints before Phase II
"""

import asyncio
import hashlib
import logging
from dataclasses import dataclass
from pathlib import Path

# Import existing CDAF components (will be injected)
# Note: Avoiding circular imports by using TYPE_CHECKING pattern
from typing import TYPE_CHECKING, Any, Dict, List, Optional

import pandas as pd
from pydantic import BaseModel, Field, validator

if TYPE_CHECKING:
    from dereck_beach import ConfigLoader, PDFProcessor

# ============================================================================
# Pydantic Models for Validated Data Structures
# ============================================================================


class ExtractedTable(BaseModel):
<<<<<<< HEAD
    """Validated table with metadata and quality metrics"""
=======
    """
    Validated table with metadata and quality metrics.

    Audit Point 1.3: Schema Integrity (Hoop Tests)
    Immediate Pydantic validation on critical fields with hard failure.
    """
>>>>>>> 18ec9cd9

    data: List[List[Any]] = Field(description="Table data as list of rows")
    page_number: int = Field(ge=1, description="Page number where table was found")
    table_type: Optional[str] = Field(
        default=None, description="Classified table type (financial, indicators, etc.)"
    )
    confidence_score: float = Field(
        ge=0.0, le=1.0, description="Extraction confidence score"
    )
    column_count: int = Field(ge=1, description="Number of columns")
    row_count: int = Field(ge=0, description="Number of rows")
<<<<<<< HEAD
=======
    bpin: Optional[str] = Field(
        default=None,
        description="BPIN (Banco de Programas y Proyectos de Inversión Nacional) - DNP mandate for projects",
    )
>>>>>>> 18ec9cd9

    class Config:
        arbitrary_types_allowed = True

    @validator("data")
    def validate_data_structure(cls, v):
        """
        Audit Point 1.3: Schema Integrity (Hoop Test)
        Ensure data is properly structured - hard failure on missing critical field.
        """
        if not v:
            raise ValueError(
                "Table data cannot be empty - Hoop Test failed (Audit Point 1.3)"
            )
        if not all(isinstance(row, list) for row in v):
            raise ValueError(
                "All rows must be lists - Schema integrity violation (Audit Point 1.3)"
            )
        return v

    @validator("bpin")
    def validate_bpin_if_required(cls, v, values):
        """
        Audit Point 1.3: Conditional validation for DNP-mandated BPIN.
        For financial/investment tables, BPIN should be present.
        """
        table_type = values.get("table_type", "")
        if table_type in ["financial", "investment", "budget"] and not v:
            # Log warning but don't hard-fail (degraded mode per Audit Point 1.4)
            logging.warning(
                f"BPIN missing for {table_type} table - DNP compliance degraded"
            )
        return v


class SemanticChunk(BaseModel):
<<<<<<< HEAD
    """Semantic text chunk with provenance tracking"""

    chunk_id: str = Field(description="Unique identifier for the chunk")
=======
    """
    Semantic text chunk with provenance tracking.

    Audit Point 1.2: Provenance Traceability (SHA-256)
    Each chunk anchored to immutable chunk_id via SHA-256 hash of canonicalized string.
    """

    chunk_id: str = Field(
        description="SHA-256 hash of canonicalized (doc_id + index + content preview) for immutable provenance"
    )
>>>>>>> 18ec9cd9
    text: str = Field(min_length=1, description="Chunk text content")
    start_char: int = Field(ge=0, description="Starting character position in document")
    end_char: int = Field(ge=0, description="Ending character position in document")
    doc_id: str = Field(description="Document SHA256 hash for traceability")
    metadata: Dict[str, Any] = Field(
        default_factory=dict, description="Additional metadata (page, section, etc.)"
    )

<<<<<<< HEAD
=======
    @validator("chunk_id")
    def validate_chunk_id(cls, v):
        """
        Audit Point 1.3: Schema Integrity (Hoop Test)
        Ensure chunk_id is present and valid SHA-256 hash format.
        """
        if not v:
            raise ValueError(
                "chunk_id is required for provenance traceability (Audit Point 1.2)"
            )
        # Validate SHA-256 format (64 hex characters)
        if not (len(v) == 64 and all(c in "0123456789abcdef" for c in v.lower())):
            raise ValueError(
                f"chunk_id must be valid SHA-256 hash (64 hex chars), got: {v[:20]}..."
            )
        return v

>>>>>>> 18ec9cd9
    @validator("end_char")
    def validate_range(cls, v, values):
        """Ensure end_char > start_char"""
        if "start_char" in values and v <= values["start_char"]:
            raise ValueError("end_char must be greater than start_char")
        return v

    @classmethod
    def create_chunk_id(cls, doc_id: str, index: int, text_preview: str) -> str:
        """
        Generate deterministic SHA-256 chunk_id from canonicalized inputs.

        Audit Point 1.2: Provenance Traceability
        Creates immutable identifier enabling fine-grained process-tracing.

        Args:
            doc_id: Document SHA-256 hash
            index: Chunk index in document
            text_preview: First 200 chars of chunk content

        Returns:
            64-character SHA-256 hash hex string
        """
        # Canonicalize: normalize whitespace in preview
        normalized_preview = " ".join(text_preview[:200].split())
        canonical_string = f"{doc_id}|{index}|{normalized_preview}"
        return hashlib.sha256(canonical_string.encode("utf-8")).hexdigest()


class DataQualityMetrics(BaseModel):
    """Quality assessment metrics for extracted data"""

    text_extraction_quality: float = Field(
        ge=0.0, le=1.0, description="Quality score for text extraction"
    )
    table_extraction_quality: float = Field(
        ge=0.0, le=1.0, description="Quality score for table extraction"
    )
    semantic_coherence: float = Field(
        ge=0.0, le=1.0, description="Semantic coherence of chunks"
    )
    completeness_score: float = Field(
        ge=0.0, le=1.0, description="Overall data completeness"
    )
    total_chars_extracted: int = Field(ge=0, description="Total characters extracted")
    total_tables_extracted: int = Field(ge=0, description="Total tables extracted")
    total_chunks_created: int = Field(ge=0, description="Total semantic chunks created")
    extraction_warnings: List[str] = Field(
        default_factory=list, description="Warnings during extraction"
    )


class ExtractionResult(BaseModel):
    """Complete extraction result with validated components"""

    raw_text: str = Field(description="Complete extracted text")
    tables: List[ExtractedTable] = Field(
        default_factory=list, description="Validated extracted tables"
    )
    semantic_chunks: List[SemanticChunk] = Field(
        default_factory=list, description="Semantic chunks with PDQ context"
    )
    extraction_quality: DataQualityMetrics = Field(
        description="Quality metrics for this extraction"
    )
    doc_metadata: Dict[str, Any] = Field(
        default_factory=dict, description="Document-level metadata"
    )


# ============================================================================
# Table Data Cleaner
# ============================================================================


class TableDataCleaner:
    """Clean and validate extracted table data"""

    def __init__(self):
        self.logger = logging.getLogger(self.__class__.__name__)

    def clean(self, raw_tables: List[pd.DataFrame]) -> List[Dict[str, Any]]:
        """
        Clean and normalize table data.

        Args:
            raw_tables: List of pandas DataFrames

        Returns:
            List of cleaned table dictionaries
        """
        cleaned = []

        for idx, df in enumerate(raw_tables):
            try:
                # Skip empty tables
                if df.empty:
                    continue

                # Remove completely empty rows and columns
                df = df.dropna(how="all").dropna(axis=1, how="all")

                if df.empty:
                    continue

                # Convert to list of lists for validation
                data = df.values.tolist()

                # Calculate confidence based on data quality
                non_null_ratio = df.notna().sum().sum() / (df.shape[0] * df.shape[1])
                confidence = min(0.95, non_null_ratio)

                cleaned.append(
                    {
                        "data": data,
                        "page_number": idx
                        + 1,  # Placeholder - should come from metadata
                        "confidence_score": confidence,
                        "column_count": df.shape[1],
                        "row_count": df.shape[0],
                        "table_type": None,  # Will be classified later
                    }
                )

            except Exception as e:
                self.logger.warning(f"Error cleaning table {idx}: {e}")
                continue

        return cleaned


# ============================================================================
# Extraction Pipeline
# ============================================================================


class ExtractionPipeline:
    """
    Orquesta Phase I unificadamente con contratos explícitos.
    Garantiza que cada extractor reciba datos validados.

    This pipeline:
    - Executes async I/O in parallel (resolves Anti-pattern A.3)
    - Provides immediate validation (Schema Validation Standard)
    - Establishes auditable checkpoint before Phase II
    """

    def __init__(self, config: Any):
        """
        Initialize extraction pipeline.

        Args:
            config: CDAFConfig or ConfigLoader instance
        """
        self.logger = logging.getLogger(self.__class__.__name__)
        self.config = config

        # Import here to avoid circular dependencies
        from dereck_beach import PDFProcessor

        # Initialize components
        self.pdf_processor = PDFProcessor(config)
        self.table_cleaner = TableDataCleaner()

        # Chunking parameters
        self.chunk_size = 1000  # characters
        self.chunk_overlap = 200  # characters

    async def extract_complete(self, pdf_path: str) -> ExtractionResult:
        """
        Ejecuta extracción completa con fallback graceful.

        Args:
            pdf_path: Path to PDF file

        Returns:
            ExtractionResult with validated data structures
        """
        pdf_path_obj = Path(pdf_path)

        if not pdf_path_obj.exists():
            raise FileNotFoundError(f"PDF not found: {pdf_path}")

        self.logger.info(f"Starting complete extraction for: {pdf_path_obj.name}")

        # Compute document ID for traceability
        doc_id = self._compute_sha256(pdf_path)

        # Load document first
        if not self.pdf_processor.load_document(pdf_path_obj):
            raise RuntimeError(f"Failed to load document: {pdf_path}")

        # Async I/O in parallel (Anti-pattern resolved: A.3)
        text_task = asyncio.create_task(self._extract_text_safe(pdf_path_obj))
        tables_task = asyncio.create_task(self._extract_tables_safe(pdf_path_obj))

        raw_text, raw_tables = await asyncio.gather(text_task, tables_task)

        # Validación inmediata (Schema Validation Standard)
        validated_tables = []
        cleaned_tables = self.table_cleaner.clean(raw_tables)

        for table_data in cleaned_tables:
            try:
                validated_table = ExtractedTable.model_validate(table_data)
                validated_tables.append(validated_table)
            except Exception as e:
                self.logger.warning(f"Table validation failed: {e}")
                continue

        # Chunking con trazabilidad inmediata
        semantic_chunks = await self._chunk_with_provenance(raw_text, doc_id=doc_id)

        # Data Quality Assessment
        quality = self._assess_extraction_quality(
            raw_text, semantic_chunks, validated_tables
        )

        # Get document metadata
        doc_metadata = {
            "filename": pdf_path_obj.name,
            "doc_id": doc_id,
            "pdf_metadata": self.pdf_processor.metadata,
        }

        result = ExtractionResult(
            raw_text=raw_text,
            tables=validated_tables,
            semantic_chunks=semantic_chunks,
            extraction_quality=quality,
            doc_metadata=doc_metadata,
        )

        self.logger.info(
            f"Extraction complete: {len(raw_text)} chars, "
            f"{len(validated_tables)} tables, {len(semantic_chunks)} chunks"
        )

        return result

    async def _extract_text_safe(self, pdf_path: Path) -> str:
        """
        Safely extract text with error handling.

        Args:
            pdf_path: Path to PDF file

        Returns:
            Extracted text or empty string on failure
        """
        try:
            # Run synchronous extraction in executor to avoid blocking
            loop = asyncio.get_event_loop()
            text = await loop.run_in_executor(None, self.pdf_processor.extract_text)
            return text
        except Exception as e:
            self.logger.error(f"Text extraction failed: {e}")
            return ""

    async def _extract_tables_safe(self, pdf_path: Path) -> List[pd.DataFrame]:
        """
        Safely extract tables with error handling.

        Args:
            pdf_path: Path to PDF file

        Returns:
            List of extracted tables or empty list on failure
        """
        try:
            # Run synchronous extraction in executor to avoid blocking
            loop = asyncio.get_event_loop()
            tables = await loop.run_in_executor(None, self.pdf_processor.extract_tables)
            return tables
        except Exception as e:
            self.logger.error(f"Table extraction failed: {e}")
            return []

    async def _chunk_with_provenance(
        self, text: str, doc_id: str
    ) -> List[SemanticChunk]:
        """
        Create semantic chunks with full provenance tracking.

<<<<<<< HEAD
        Uses SHA-256 hash for immutable fingerprinting (Audit Point 1.2):
        - chunk_id includes SHA-256 hash of canonicalized chunk content
        - Enables blockchain-inspired traceability (Pearl 2018)
        - Reduces attribution errors by 95% (Bennett & Checkel 2015)
=======
        Audit Point 1.2: Provenance Traceability (SHA-256)
        Every SemanticChunk anchored to immutable chunk_id via SHA-256 hash.
>>>>>>> 18ec9cd9

        Args:
            text: Full text to chunk
            doc_id: Document SHA256 hash

        Returns:
<<<<<<< HEAD
            List of validated semantic chunks with immutable fingerprints
=======
            List of validated semantic chunks with SHA-256 chunk_id
>>>>>>> 18ec9cd9
        """
        chunks = []
        text_length = len(text)

        # Simple sliding window chunking
        # Can be enhanced with spaCy sentence boundaries
        start = 0
        chunk_num = 0

        while start < text_length:
            end = min(start + self.chunk_size, text_length)

            # Try to break at sentence/word boundary
            if end < text_length:
                # Look for period, newline, or space
                for sep in [". ", "\n", " "]:
                    last_sep = text[start:end].rfind(sep)
                    if last_sep > self.chunk_size * 0.8:  # At least 80% of chunk
                        end = start + last_sep + len(sep)
                        break

            chunk_text = text[start:end].strip()

            if chunk_text:
<<<<<<< HEAD
                # IoR Audit Point 1.2: Generate SHA-256 fingerprint for provenance
                # Canonicalize: doc_id:text:start:end for immutable traceability
                canonical_content = f"{doc_id}:{chunk_text}:{start}:{end}"
                chunk_fingerprint = hashlib.sha256(
                    canonical_content.encode("utf-8")
                ).hexdigest()

                chunk = SemanticChunk(
                    chunk_id=f"{chunk_fingerprint[:8]}_chunk_{chunk_num:04d}",
                    text=chunk_text,
                    start_char=start,
                    end_char=end,
                    doc_id=doc_id,
                    metadata={
                        "chunk_number": chunk_num,
                        "total_length": text_length,
                        "chunk_fingerprint": chunk_fingerprint,  # Full hash for audit
                        "source_pdf_hash": doc_id,  # Explicit PDF provenance
                    },
                )
                chunks.append(chunk)
                chunk_num += 1
=======
                # Audit Point 1.2: Generate SHA-256 chunk_id for immutable provenance
                chunk_id = SemanticChunk.create_chunk_id(
                    doc_id=doc_id, index=chunk_num, text_preview=chunk_text
                )

                try:
                    chunk = SemanticChunk(
                        chunk_id=chunk_id,
                        text=chunk_text,
                        start_char=start,
                        end_char=end,
                        doc_id=doc_id,
                        metadata={
                            "chunk_number": chunk_num,
                            "total_length": text_length,
                        },
                    )
                    chunks.append(chunk)
                    chunk_num += 1
                except Exception as e:
                    # Audit Point 1.3: Schema validation hard failure
                    self.logger.error(
                        f"Chunk validation failed (Audit 1.3 Hoop Test): {e}"
                    )
                    # Hard failure - skip invalid chunk from evidence pool
                    continue
>>>>>>> 18ec9cd9

            # Move forward with overlap
            start = end - self.chunk_overlap
            if start >= text_length:
                break

        return chunks

    def _assess_extraction_quality(
        self,
        raw_text: str,
        semantic_chunks: List[SemanticChunk],
        validated_tables: List[ExtractedTable],
    ) -> DataQualityMetrics:
        """
        Assess overall extraction quality.

        Args:
            raw_text: Extracted text
            semantic_chunks: Created chunks
            validated_tables: Validated tables

        Returns:
            Quality metrics
        """
        warnings = []

        # Text quality - based on length and content
        text_quality = 1.0
        if not raw_text:
            text_quality = 0.0
            warnings.append("No text extracted")
        elif len(raw_text) < 100:
            text_quality = 0.3
            warnings.append("Very little text extracted")

        # Table quality - average confidence
        table_quality = 0.0
        if validated_tables:
            table_quality = sum(t.confidence_score for t in validated_tables) / len(
                validated_tables
            )
        else:
            warnings.append("No tables extracted")

        # Semantic coherence - chunk coverage
        semantic_coherence = 0.0
        if raw_text and semantic_chunks:
            total_chunk_chars = sum(len(c.text) for c in semantic_chunks)
            # Account for overlap
            expected_chars = len(raw_text)
            semantic_coherence = min(1.0, total_chunk_chars / max(1, expected_chars))

        # Completeness
        completeness = (
            text_quality * 0.5 + table_quality * 0.3 + semantic_coherence * 0.2
        )

        return DataQualityMetrics(
            text_extraction_quality=text_quality,
            table_extraction_quality=table_quality,
            semantic_coherence=semantic_coherence,
            completeness_score=completeness,
            total_chars_extracted=len(raw_text),
            total_tables_extracted=len(validated_tables),
            total_chunks_created=len(semantic_chunks),
            extraction_warnings=warnings,
        )

    def _compute_sha256(self, pdf_path: str) -> str:
        """
        Compute SHA256 hash of PDF file for tracking.

<<<<<<< HEAD
=======
        Audit Point 1.2: Provenance Traceability (SHA-256)
        source_pdf_hash over binary file enables blockchain-level provenance.

>>>>>>> 18ec9cd9
        Args:
            pdf_path: Path to PDF file

        Returns:
            SHA256 hash as hex string (64 characters)
        """
        sha256_hash = hashlib.sha256()

        with open(pdf_path, "rb") as f:
            # Read in chunks to handle large files
            for byte_block in iter(lambda: f.read(4096), b""):
                sha256_hash.update(byte_block)

<<<<<<< HEAD
        return sha256_hash.hexdigest()
=======
        hex_digest = sha256_hash.hexdigest()
        self.logger.info(
            f"Computed source_pdf_hash: {hex_digest[:16]}... (Audit Point 1.2)"
        )
        return hex_digest
>>>>>>> 18ec9cd9
<|MERGE_RESOLUTION|>--- conflicted
+++ resolved
@@ -33,16 +33,7 @@
 
 
 class ExtractedTable(BaseModel):
-<<<<<<< HEAD
     """Validated table with metadata and quality metrics"""
-=======
-    """
-    Validated table with metadata and quality metrics.
-
-    Audit Point 1.3: Schema Integrity (Hoop Tests)
-    Immediate Pydantic validation on critical fields with hard failure.
-    """
->>>>>>> 18ec9cd9
 
     data: List[List[Any]] = Field(description="Table data as list of rows")
     page_number: int = Field(ge=1, description="Page number where table was found")
@@ -54,13 +45,6 @@
     )
     column_count: int = Field(ge=1, description="Number of columns")
     row_count: int = Field(ge=0, description="Number of rows")
-<<<<<<< HEAD
-=======
-    bpin: Optional[str] = Field(
-        default=None,
-        description="BPIN (Banco de Programas y Proyectos de Inversión Nacional) - DNP mandate for projects",
-    )
->>>>>>> 18ec9cd9
 
     class Config:
         arbitrary_types_allowed = True
@@ -97,11 +81,6 @@
 
 
 class SemanticChunk(BaseModel):
-<<<<<<< HEAD
-    """Semantic text chunk with provenance tracking"""
-
-    chunk_id: str = Field(description="Unique identifier for the chunk")
-=======
     """
     Semantic text chunk with provenance tracking.
 
@@ -112,7 +91,6 @@
     chunk_id: str = Field(
         description="SHA-256 hash of canonicalized (doc_id + index + content preview) for immutable provenance"
     )
->>>>>>> 18ec9cd9
     text: str = Field(min_length=1, description="Chunk text content")
     start_char: int = Field(ge=0, description="Starting character position in document")
     end_char: int = Field(ge=0, description="Ending character position in document")
@@ -121,8 +99,6 @@
         default_factory=dict, description="Additional metadata (page, section, etc.)"
     )
 
-<<<<<<< HEAD
-=======
     @validator("chunk_id")
     def validate_chunk_id(cls, v):
         """
@@ -140,7 +116,6 @@
             )
         return v
 
->>>>>>> 18ec9cd9
     @validator("end_char")
     def validate_range(cls, v, values):
         """Ensure end_char > start_char"""
@@ -425,26 +400,15 @@
         """
         Create semantic chunks with full provenance tracking.
 
-<<<<<<< HEAD
-        Uses SHA-256 hash for immutable fingerprinting (Audit Point 1.2):
-        - chunk_id includes SHA-256 hash of canonicalized chunk content
-        - Enables blockchain-inspired traceability (Pearl 2018)
-        - Reduces attribution errors by 95% (Bennett & Checkel 2015)
-=======
         Audit Point 1.2: Provenance Traceability (SHA-256)
         Every SemanticChunk anchored to immutable chunk_id via SHA-256 hash.
->>>>>>> 18ec9cd9
 
         Args:
             text: Full text to chunk
             doc_id: Document SHA256 hash
 
         Returns:
-<<<<<<< HEAD
-            List of validated semantic chunks with immutable fingerprints
-=======
             List of validated semantic chunks with SHA-256 chunk_id
->>>>>>> 18ec9cd9
         """
         chunks = []
         text_length = len(text)
@@ -469,30 +433,6 @@
             chunk_text = text[start:end].strip()
 
             if chunk_text:
-<<<<<<< HEAD
-                # IoR Audit Point 1.2: Generate SHA-256 fingerprint for provenance
-                # Canonicalize: doc_id:text:start:end for immutable traceability
-                canonical_content = f"{doc_id}:{chunk_text}:{start}:{end}"
-                chunk_fingerprint = hashlib.sha256(
-                    canonical_content.encode("utf-8")
-                ).hexdigest()
-
-                chunk = SemanticChunk(
-                    chunk_id=f"{chunk_fingerprint[:8]}_chunk_{chunk_num:04d}",
-                    text=chunk_text,
-                    start_char=start,
-                    end_char=end,
-                    doc_id=doc_id,
-                    metadata={
-                        "chunk_number": chunk_num,
-                        "total_length": text_length,
-                        "chunk_fingerprint": chunk_fingerprint,  # Full hash for audit
-                        "source_pdf_hash": doc_id,  # Explicit PDF provenance
-                    },
-                )
-                chunks.append(chunk)
-                chunk_num += 1
-=======
                 # Audit Point 1.2: Generate SHA-256 chunk_id for immutable provenance
                 chunk_id = SemanticChunk.create_chunk_id(
                     doc_id=doc_id, index=chunk_num, text_preview=chunk_text
@@ -519,7 +459,6 @@
                     )
                     # Hard failure - skip invalid chunk from evidence pool
                     continue
->>>>>>> 18ec9cd9
 
             # Move forward with overlap
             start = end - self.chunk_overlap
@@ -593,12 +532,9 @@
         """
         Compute SHA256 hash of PDF file for tracking.
 
-<<<<<<< HEAD
-=======
         Audit Point 1.2: Provenance Traceability (SHA-256)
         source_pdf_hash over binary file enables blockchain-level provenance.
 
->>>>>>> 18ec9cd9
         Args:
             pdf_path: Path to PDF file
 
@@ -612,12 +548,8 @@
             for byte_block in iter(lambda: f.read(4096), b""):
                 sha256_hash.update(byte_block)
 
-<<<<<<< HEAD
-        return sha256_hash.hexdigest()
-=======
         hex_digest = sha256_hash.hexdigest()
         self.logger.info(
             f"Computed source_pdf_hash: {hex_digest[:16]}... (Audit Point 1.2)"
         )
-        return hex_digest
->>>>>>> 18ec9cd9
+        return hex_digest