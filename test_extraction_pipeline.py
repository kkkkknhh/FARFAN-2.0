#!/usr/bin/env python3
# -*- coding: utf-8 -*-
"""
Tests for Extraction Pipeline
"""

import asyncio
import tempfile
from pathlib import Path

<<<<<<< HEAD
=======
import numpy as np
>>>>>>> 82db24f0
import pytest

# Test the imports
try:
    from extraction.extraction_pipeline import (
        DataQualityMetrics,
        ExtractedTable,
        ExtractionPipeline,
        ExtractionResult,
        SemanticChunk,
        TableDataCleaner,
    )

    IMPORTS_OK = True
except ImportError as e:
    IMPORTS_OK = False
    IMPORT_ERROR = str(e)


def test_imports():
    """Test that all imports work"""
    assert IMPORTS_OK, f"Import failed: {IMPORT_ERROR if not IMPORTS_OK else ''}"


def test_extracted_table_validation():
    """Test ExtractedTable Pydantic validation"""
    # Valid table
    table = ExtractedTable(
        data=[["A", "B"], ["1", "2"]],
        page_number=1,
        confidence_score=0.95,
        column_count=2,
        row_count=2,
    )
    assert table.page_number == 1
<<<<<<< HEAD
    assert table.confidence_score == pytest.approx(0.95)
=======
    assert table.confidence_score == pytest.approx(0.95, rel=1e-6, abs=1e-9)
>>>>>>> 82db24f0

    # Invalid: empty data
    with pytest.raises(ValueError):
        ExtractedTable(
            data=[], page_number=1, confidence_score=0.95, column_count=0, row_count=0
        )

    # Invalid: confidence out of range
    with pytest.raises(ValueError):
        ExtractedTable(
            data=[["A"]],
            page_number=1,
            confidence_score=1.5,  # > 1.0
            column_count=1,
            row_count=1,
        )


def test_semantic_chunk_validation():
    """Test SemanticChunk Pydantic validation"""
    # Valid chunk
    chunk = SemanticChunk(
        chunk_id="test_chunk_001",
        text="This is a test chunk",
        start_char=0,
        end_char=20,
        doc_id="abc123",
    )
    assert chunk.chunk_id == "test_chunk_001"
    assert len(chunk.text) == 20

    # Invalid: end_char <= start_char
    with pytest.raises(ValueError):
        SemanticChunk(
            chunk_id="test_chunk_002",
            text="Test",
            start_char=10,
            end_char=5,  # Less than start
            doc_id="abc123",
        )


def test_data_quality_metrics_validation():
    """Test DataQualityMetrics Pydantic validation"""
    # Valid metrics
    metrics = DataQualityMetrics(
        text_extraction_quality=0.95,
        table_extraction_quality=0.85,
        semantic_coherence=0.90,
        completeness_score=0.92,
        total_chars_extracted=5000,
        total_tables_extracted=3,
        total_chunks_created=10,
    )
<<<<<<< HEAD
    assert metrics.completeness_score == pytest.approx(0.92)
=======
    assert metrics.completeness_score == pytest.approx(0.92, rel=1e-6, abs=1e-9)
>>>>>>> 82db24f0
    assert len(metrics.extraction_warnings) == 0

    # Invalid: quality score out of range
    with pytest.raises(ValueError):
        DataQualityMetrics(
            text_extraction_quality=1.5,  # > 1.0
            table_extraction_quality=0.85,
            semantic_coherence=0.90,
            completeness_score=0.92,
            total_chars_extracted=5000,
            total_tables_extracted=3,
            total_chunks_created=10,
        )


def test_extraction_result_structure():
    """Test ExtractionResult structure"""
    quality = DataQualityMetrics(
        text_extraction_quality=0.95,
        table_extraction_quality=0.85,
        semantic_coherence=0.90,
        completeness_score=0.92,
        total_chars_extracted=100,
        total_tables_extracted=1,
        total_chunks_created=2,
    )

    table = ExtractedTable(
        data=[["Header1", "Header2"], ["Value1", "Value2"]],
        page_number=1,
        confidence_score=0.85,
        column_count=2,
        row_count=2,
    )

    chunk = SemanticChunk(
        chunk_id="chunk_001",
        text="Sample text chunk",
        start_char=0,
        end_char=17,
        doc_id="doc123",
    )

    result = ExtractionResult(
        raw_text="Sample document text",
        tables=[table],
        semantic_chunks=[chunk],
        extraction_quality=quality,
        doc_metadata={"filename": "test.pdf"},
    )

    assert len(result.raw_text) == 20
    assert len(result.tables) == 1
    assert len(result.semantic_chunks) == 1
<<<<<<< HEAD
    assert result.extraction_quality.completeness_score == pytest.approx(0.92)
=======
    assert result.extraction_quality.completeness_score == pytest.approx(
        0.92, rel=1e-6, abs=1e-9
    )
>>>>>>> 82db24f0


def test_table_data_cleaner():
    """Test TableDataCleaner functionality"""
    import pandas as pd

    cleaner = TableDataCleaner()

    # Create sample DataFrames
    df1 = pd.DataFrame({"A": [1, 2, 3], "B": [4, 5, 6]})

    df2 = pd.DataFrame({"X": [None, None], "Y": [None, None]})  # Empty table

    raw_tables = [df1, df2]
    cleaned = cleaner.clean(raw_tables)

    # Should have only 1 table (df2 is all null)
    assert len(cleaned) >= 1

    # First table should have correct structure
    assert cleaned[0]["column_count"] == 2
    assert cleaned[0]["row_count"] == 3
    assert "confidence_score" in cleaned[0]


def test_pipeline_sha256_computation():
    """Test SHA256 hash computation"""
    from dereck_beach import ConfigLoader

    from extraction.extraction_pipeline import ExtractionPipeline

    # Create a temporary config for testing
    # This is a minimal test - actual usage would need real config
    class MockConfig:
        def get(self, key, default=None):
            return default

    # Create a temporary file
    with tempfile.NamedTemporaryFile(mode="w", delete=False, suffix=".txt") as f:
        f.write("Test content for hashing")
        temp_path = f.name

    try:
        pipeline = ExtractionPipeline(MockConfig())
        hash1 = pipeline._compute_sha256(temp_path)
        hash2 = pipeline._compute_sha256(temp_path)

        # Same file should produce same hash
        assert hash1 == hash2
        assert len(hash1) == 64  # SHA256 produces 64 hex chars
    finally:
        Path(temp_path).unlink()


def test_chunk_provenance():
    """Test semantic chunking with provenance"""

    class MockConfig:
        def get(self, key, default=None):
            return default

    pipeline = ExtractionPipeline(MockConfig())

    # Test chunking
    test_text = "This is a test sentence. " * 50  # ~1300 chars
    doc_id = "test_doc_123"

    async def run_test():
        chunks = await pipeline._chunk_with_provenance(test_text, doc_id)

        assert len(chunks) > 0
        assert all(c.doc_id == doc_id for c in chunks)

        # Check chunk IDs are unique
        chunk_ids = [c.chunk_id for c in chunks]
        assert len(chunk_ids) == len(set(chunk_ids))

        # Check ranges are valid
        for chunk in chunks:
            assert chunk.end_char > chunk.start_char
            assert chunk.start_char >= 0

        return chunks

    chunks = asyncio.run(run_test())
    assert len(chunks) >= 1


if __name__ == "__main__":
    pytest.main([__file__, "-v"])<|MERGE_RESOLUTION|>--- conflicted
+++ resolved
@@ -8,10 +8,7 @@
 import tempfile
 from pathlib import Path
 
-<<<<<<< HEAD
-=======
 import numpy as np
->>>>>>> 82db24f0
 import pytest
 
 # Test the imports
@@ -47,11 +44,7 @@
         row_count=2,
     )
     assert table.page_number == 1
-<<<<<<< HEAD
-    assert table.confidence_score == pytest.approx(0.95)
-=======
     assert table.confidence_score == pytest.approx(0.95, rel=1e-6, abs=1e-9)
->>>>>>> 82db24f0
 
     # Invalid: empty data
     with pytest.raises(ValueError):
@@ -106,11 +99,7 @@
         total_tables_extracted=3,
         total_chunks_created=10,
     )
-<<<<<<< HEAD
-    assert metrics.completeness_score == pytest.approx(0.92)
-=======
     assert metrics.completeness_score == pytest.approx(0.92, rel=1e-6, abs=1e-9)
->>>>>>> 82db24f0
     assert len(metrics.extraction_warnings) == 0
 
     # Invalid: quality score out of range
@@ -165,13 +154,9 @@
     assert len(result.raw_text) == 20
     assert len(result.tables) == 1
     assert len(result.semantic_chunks) == 1
-<<<<<<< HEAD
-    assert result.extraction_quality.completeness_score == pytest.approx(0.92)
-=======
     assert result.extraction_quality.completeness_score == pytest.approx(
         0.92, rel=1e-6, abs=1e-9
     )
->>>>>>> 82db24f0
 
 
 def test_table_data_cleaner():
